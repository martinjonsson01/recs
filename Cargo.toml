[workspace]
package.edition = "2021"
resolver = "2"

members = [
    "crates/*",
]

[profile.release]
debug = true # Include debug symbols in release binaries

[workspace.dependencies]
criterion = { version = "0.4", features = ["html_reports"] } # For benchmarking
proptest = "1.0"      # Property-based testing tools and harness
test-strategy = "0.3" # Prop-test macros that are more ergonomic than the ones from proptest
approx = "0.5"        # For approximate floating-point comparisons
crossbeam = "0.8"     # Useful concurrency primitives
paste = "1.0"         # Allows type names to be composed in macros
test-case = "3.0"     # For parameterized tests
ntest = "0.9"         # To set timeouts on tests
tracing = "0.1"       # Configurable logging with different log-levels
color-eyre = "0.6"    # Pretty-printed error logging and tracing
tracing-subscriber = { version = "0.3", features = ["env-filter", "time"] } # Tools for composing subscribers (to collect tracing data)
tracing-error = "0.2" # Enriches error handling with tracing diagnostic information
test-log = { version = "0.2", default-features = false, features = ["trace"] } # Enables tracing logs to be printed inside tests
thiserror = "1.0"     # Macros for generating error enums/structs
<<<<<<< HEAD
rand = "0.8"          # Random number generation
itertools = "0.10"    # Iterator helper functions
num_cpus = "1.15"     # To get the current number of logical/physical cores
=======
itertools = "0.10"    # Iterator helper functions
reltester = "1.0"     # Automatic verification of equivalence relations
time = { version = "0.3", features = ["local-offset"] } # Time-related functions
>>>>>>> f349f480
<|MERGE_RESOLUTION|>--- conflicted
+++ resolved
@@ -24,12 +24,8 @@
 tracing-error = "0.2" # Enriches error handling with tracing diagnostic information
 test-log = { version = "0.2", default-features = false, features = ["trace"] } # Enables tracing logs to be printed inside tests
 thiserror = "1.0"     # Macros for generating error enums/structs
-<<<<<<< HEAD
-rand = "0.8"          # Random number generation
-itertools = "0.10"    # Iterator helper functions
-num_cpus = "1.15"     # To get the current number of logical/physical cores
-=======
 itertools = "0.10"    # Iterator helper functions
 reltester = "1.0"     # Automatic verification of equivalence relations
 time = { version = "0.3", features = ["local-offset"] } # Time-related functions
->>>>>>> f349f480
+rand = "0.8"          # Random number generation
+num_cpus = "1.15"     # To get the current number of logical/physical cores