--- conflicted
+++ resolved
@@ -24,9 +24,6 @@
 tracing-error = "0.2" # Enriches error handling with tracing diagnostic information
 test-log = { version = "0.2", default-features = false, features = ["trace"] } # Enables tracing logs to be printed inside tests
 thiserror = "1.0"     # Macros for generating error enums/structs
-<<<<<<< HEAD
 itertools = "0.10"    # Iterator helper functions
 reltester = "1.0"     # Automatic verification of equivalence relations
-=======
-time = { version = "0.3", features = ["local-offset"] } # Time-related functions
->>>>>>> e427dd3a
+time = { version = "0.3", features = ["local-offset"] } # Time-related functions