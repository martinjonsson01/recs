--- conflicted
+++ resolved
@@ -16,11 +16,8 @@
 tracing-error = { workspace = true }    # Enriches error handling with tracing diagnostic information
 color-eyre = { workspace = true }       # Pretty-printed error logging and tracing
 thiserror = { workspace = true }        # Macros for generating error enums/structs
-<<<<<<< HEAD
 itertools = { workspace = true }        # Iterator helper functions
-=======
 time = { workspace = true }             # Time-related functions
->>>>>>> e427dd3a
 
 [dev-dependencies]
 criterion = { workspace = true }        # For benchmarking
