<<<<<<< HEAD
use ecs::{Application, Read, Sequential, Write};
use std::thread;
use std::time::Duration;
=======
use crossbeam::channel::bounded;
use ecs::{Application, Read, Write};
>>>>>>> a107431b

fn main() {
    let mut application: Application = Application::default()
        .add_system(basic_system)
        .add_system(system_with_parameter)
        .add_system(system_with_two_parameters)
        .add_system(system_with_two_mutable_parameters)
        .add_system(system_with_read_and_write)
        .add_system(system_with_two_parameters);

    for k in 0..100 {
        let entity = application.new_entity();
        application.add_component_to_entity(entity, Health(k));
        application.add_component_to_entity(entity, Name("Somebody"));
        application.add_component_to_entity(
            entity,
            Position {
                x: 100.0 - (k as f32),
                y: k as f32,
            },
        );
    }

    let (_, shutdown_receiver) = bounded(1);
    application.run_sequential(shutdown_receiver)
}

fn basic_system() {
    println!("  Hello, world!");
    thread::sleep(Duration::from_micros(100));
}

#[derive(Debug, Default)]
pub struct Health(pub i32);
#[derive(Debug, Default)]
pub struct Name(pub &'static str);

#[derive(Debug, Copy, Clone, PartialEq)]
struct Position {
    x: f32,
    y: f32,
}

fn system_with_parameter(query: Read<Position>) {
    println!("  Hello from system with parameter {:?}!", query.output);
    thread::sleep(Duration::from_micros(100));
}

fn system_with_two_parameters(pos: Read<Name>, health: Read<Health>) {
    println!(
        "  Hello from system with two parameters {:?} and {:?}!",
        pos.output, health.output
    );
    thread::sleep(Duration::from_micros(100));
}

fn system_with_two_mutable_parameters(name: Write<Name>, health: Write<Health>) {
    println!(
        "  Hello from system with two mutable parameters {:?} and {:?} .. ",
        name.output, health.output
    );
    *name.output = Name("dead!");
    *health.output = Health(0);
    println!("mutated to {:?} and {:?}!", name.output, health.output);
    thread::sleep(Duration::from_micros(100));
}

fn system_with_read_and_write(name: Read<Name>, health: Write<Health>) {
    println!(
        "  Hello from system with one mutable and one immutable parameter {:?} and {:?} .. ",
        name.output, health.output
    );
    *health.output = Health(99);
    println!("mutated to {:?} and {:?}!", name.output, health.output);
    thread::sleep(Duration::from_micros(100));
}<|MERGE_RESOLUTION|>--- conflicted
+++ resolved
@@ -1,11 +1,7 @@
-<<<<<<< HEAD
-use ecs::{Application, Read, Sequential, Write};
+use crossbeam::channel::bounded;
+use ecs::{Application, Read, Write};
 use std::thread;
 use std::time::Duration;
-=======
-use crossbeam::channel::bounded;
-use ecs::{Application, Read, Write};
->>>>>>> a107431b
 
 fn main() {
     let mut application: Application = Application::default()
@@ -63,7 +59,7 @@
 }
 
 fn system_with_two_mutable_parameters(name: Write<Name>, health: Write<Health>) {
-    println!(
+    print!(
         "  Hello from system with two mutable parameters {:?} and {:?} .. ",
         name.output, health.output
     );
@@ -74,7 +70,7 @@
 }
 
 fn system_with_read_and_write(name: Read<Name>, health: Write<Health>) {
-    println!(
+    print!(
         "  Hello from system with one mutable and one immutable parameter {:?} and {:?} .. ",
         name.output, health.output
     );
