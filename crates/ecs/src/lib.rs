--- conflicted
+++ resolved
@@ -725,484 +725,6 @@
     _generation: usize,
 }
 
-<<<<<<< HEAD
-/// An error occurred during execution of a system.
-#[derive(Error, Debug)]
-pub enum SystemError {
-    /// Could not execute system due to missing parameter.
-    #[error("could not execute system due to missing parameter")]
-    MissingParameter(#[source] SystemParameterError),
-}
-
-/// Whether a system succeeded in its execution.
-pub type SystemResult<T, E = SystemError> = Result<T, E>;
-
-/// An executable unit of work that may operate on entities and their component data.
-pub trait System: Debug + Send + Sync {
-    /// What the system is called.
-    fn name(&self) -> &str;
-    /// Executes the system on each entity matching its query.
-    ///
-    /// Systems that do not query anything run once per tick.
-    fn run(&self, world: &World) -> SystemResult<()>;
-    /// Which component types the system accesses and in what manner (read/write).
-    fn component_accesses(&self) -> Vec<ComponentAccessDescriptor>;
-}
-
-impl Display for dyn System + '_ {
-    fn fmt(&self, f: &mut Formatter<'_>) -> fmt::Result {
-        f.write_str(self.name())
-    }
-}
-
-impl PartialEq<Self> for dyn System + '_ {
-    fn eq(&self, other: &Self) -> bool {
-        self.name() == other.name() && self.component_accesses() == other.component_accesses()
-    }
-}
-
-impl Eq for dyn System + '_ {}
-
-impl Hash for dyn System + '_ {
-    fn hash<H: Hasher>(&self, state: &mut H) {
-        self.name().hash(state);
-        self.component_accesses().hash(state);
-    }
-}
-
-/// What component is accessed and in what manner (read/write).
-#[derive(Debug, Clone, Ord, PartialOrd, Eq, PartialEq, Hash)]
-pub enum ComponentAccessDescriptor {
-    /// Reads from component of provided type.
-    Read(TypeId, String),
-    /// Reads and writes from component of provided type.
-    Write(TypeId, String),
-}
-
-impl ComponentAccessDescriptor {
-    /// Creates a [`ComponentAccessDescriptor`] that represents
-    /// a read of the given [`ComponentType`].
-    fn read<ComponentType: 'static>() -> Self {
-        let type_id = TypeId::of::<ComponentType>();
-        let type_name = any::type_name::<ComponentType>();
-        Self::Read(type_id, type_name.to_owned())
-    }
-
-    /// Creates a [`ComponentAccessDescriptor`] that represents
-    /// a read or write of the given [`ComponentType`].
-    fn write<ComponentType: 'static>() -> Self {
-        let type_id = TypeId::of::<ComponentType>();
-        let type_name = any::type_name::<ComponentType>();
-        Self::Write(type_id, type_name.to_owned())
-    }
-
-    /// The name of the type of component accessed.
-    pub fn name(&self) -> &str {
-        match self {
-            ComponentAccessDescriptor::Read(_, name)
-            | ComponentAccessDescriptor::Write(_, name) => name,
-        }
-    }
-
-    /// Gets the inner component type.
-    pub fn component_type(&self) -> TypeId {
-        match &self {
-            ComponentAccessDescriptor::Read(component_type, _)
-            | ComponentAccessDescriptor::Write(component_type, _) => *component_type,
-        }
-    }
-
-    /// Whether the access is mutable (read/write).
-    pub fn is_write(&self) -> bool {
-        match &self {
-            ComponentAccessDescriptor::Read(_, _) => false,
-            ComponentAccessDescriptor::Write(_, _) => true,
-        }
-    }
-
-    /// Whether the access is immutable (read).
-    pub fn is_read(&self) -> bool {
-        !self.is_write()
-    }
-}
-
-/// Something that can be turned into a `ecs::System`.
-pub trait IntoSystem<Parameters> {
-    /// What type of system is created.
-    type Output: System + 'static;
-
-    /// Turns `self` into an `ecs::System`.
-    fn into_system(self) -> Self::Output;
-}
-
-/// A `ecs::System` represented by a Rust function/closure.
-pub struct FunctionSystem<Function: Send + Sync, Parameters: SystemParameters> {
-    function: Function,
-    function_name: String,
-    parameters: PhantomData<Parameters>,
-}
-
-impl<Function: Send + Sync, Parameters: SystemParameters> Debug
-    for FunctionSystem<Function, Parameters>
-{
-    fn fmt(&self, f: &mut Formatter<'_>) -> fmt::Result {
-        let parameters_name = any::type_name::<Parameters>();
-        let mut parameter_names_text = String::with_capacity(parameters_name.len());
-        for parameter_name in parameters_name.split(',') {
-            parameter_names_text.push_str(parameter_name);
-        }
-
-        f.debug_struct("FunctionSystem")
-            .field("system", &self.function_name)
-            .field("parameters", &parameter_names_text)
-            .finish()
-    }
-}
-
-impl<Function, Parameters> System for FunctionSystem<Function, Parameters>
-where
-    Function: SystemParameterFunction<Parameters> + Send + Sync + 'static,
-    Parameters: SystemParameters,
-{
-    fn name(&self) -> &str {
-        &self.function_name
-    }
-
-    #[instrument(skip_all)]
-    fn run(&self, world: &World) -> SystemResult<()> {
-        SystemParameterFunction::run(&self.function, world)
-    }
-
-    fn component_accesses(&self) -> Vec<ComponentAccessDescriptor> {
-        Parameters::component_accesses()
-    }
-}
-
-impl<Function, Parameters> IntoSystem<Parameters> for Function
-where
-    Function: SystemParameterFunction<Parameters> + Send + Sync + 'static,
-    Parameters: SystemParameters + 'static,
-{
-    type Output = FunctionSystem<Function, Parameters>;
-
-    fn into_system(self) -> Self::Output {
-        let function_name = get_function_name::<Function>();
-        FunctionSystem {
-            function: self,
-            function_name,
-            parameters: PhantomData,
-        }
-    }
-}
-
-fn get_function_name<Function>() -> String {
-    let function_type_name = any::type_name::<Function>();
-    let name_start_index = function_type_name
-        .rfind("::")
-        .map_or(0, |colon_index| colon_index + 2);
-    let function_name = &function_type_name[name_start_index..];
-    function_name.to_owned()
-}
-
-/// An error occurred during a world operation.
-#[derive(Error, Debug)]
-pub enum SystemParameterError {
-    /// Could not find archetype with the given index.
-    #[error("could not borrow component vecs with signature: {0:?}")]
-    BorrowComponentVecs(WorldError),
-}
-
-/// Whether a world operation succeeded.
-pub type SystemParameterResult<T, E = SystemParameterError> = Result<T, E>;
-
-/// A collection of `ecs::SystemParameter`s that can be passed to a `ecs::System`.
-pub trait SystemParameters: Send + Sync {
-    /// A description of all of the data that is accessed and how (read/write).
-    fn component_accesses() -> Vec<ComponentAccessDescriptor>;
-}
-
-/// Something that can be passed to a [`System`].
-pub(crate) trait SystemParameter: Send + Sync + Sized {
-    /// Contains a borrow of components from `ecs::World`.
-    type BorrowedData<'components>;
-
-    /// Borrows the collection of components of the given type from [`World`].
-    fn borrow<'world>(
-        world: &'world World,
-        archetypes: &[ArchetypeIndex],
-    ) -> SystemParameterResult<Self::BorrowedData<'world>>;
-
-    /// Fetches the parameter from the borrowed data for a given entity.
-    /// # Safety
-    /// The returned value is only guaranteed to be valid until BorrowedData is dropped
-    unsafe fn fetch_parameter(borrowed: &mut Self::BorrowedData<'_>) -> Option<Option<Self>>;
-
-    /// A description of what data is accessed and how (read/write).
-    fn component_access() -> Option<ComponentAccessDescriptor>;
-
-    /// If the [`SystemParameter`] require that the system iterates over entities.
-    /// The system will only run once if all [`SystemParameter`]'s `iterates_over_entities` is `false`.
-    fn iterates_over_entities() -> bool;
-
-    /// The `base_signature` is used for [`SystemParameter`]s that always require a component on the entity.
-    /// This will be `None` for binary/unary filters.
-    fn base_signature() -> Option<TypeId>;
-
-    /// Perform a filter operation on a set of archetype indices.
-    /// The `universe` is a set with all archetype indices used by the `base_signature`.
-    fn filter(universe: &HashSet<ArchetypeIndex>, _world: &World) -> HashSet<ArchetypeIndex> {
-        universe.clone()
-    }
-}
-
-trait SystemParameterFunction<Parameters: SystemParameters>: 'static {
-    fn run(&self, world: &World) -> SystemResult<()>;
-}
-
-type BorrowedArchetypeIndex = usize;
-type ComponentIndex = usize;
-
-/// A read-only access to a component of the given type.
-#[derive(Debug)]
-pub struct Read<'a, Component: 'static> {
-    output: &'a Component,
-}
-
-impl<'a, Component> Deref for Read<'a, Component> {
-    type Target = Component;
-
-    fn deref(&self) -> &Self::Target {
-        self.output
-    }
-}
-
-impl<Component: Debug + Send + Sync + 'static + Sized> SystemParameter for Read<'_, Component> {
-    type BorrowedData<'components> = (
-        BorrowedArchetypeIndex,
-        Vec<(ComponentIndex, ReadComponentVec<'components, Component>)>,
-    );
-
-    fn borrow<'world>(
-        world: &'world World,
-        archetypes: &[ArchetypeIndex],
-    ) -> SystemParameterResult<Self::BorrowedData<'world>> {
-        let component_vecs = world
-            .borrow_component_vecs::<Component>(archetypes)
-            .map_err(SystemParameterError::BorrowComponentVecs)?;
-
-        let component_vecs = component_vecs
-            .into_iter()
-            .map(|component_vec| (0, component_vec))
-            .collect();
-
-        Ok((0, component_vecs))
-    }
-
-    unsafe fn fetch_parameter(borrowed: &mut Self::BorrowedData<'_>) -> Option<Option<Self>> {
-        let (ref mut current_archetype, archetypes) = borrowed;
-        if let Some((component_index, Some(component_vec))) = archetypes.get_mut(*current_archetype)
-        {
-            return if let Some(component) = component_vec.get(*component_index) {
-                *component_index += 1;
-                Some(component.as_ref().map(|component| Self {
-                    // The caller is responsible to only use the
-                    // returned value when BorrowedData is still in scope.
-                    #[allow(trivial_casts)]
-                    output: &*(component as *const Component),
-                }))
-            } else {
-                // End of archetype
-                *current_archetype += 1;
-                Self::fetch_parameter(borrowed)
-            };
-        }
-        // No more entities
-        None
-    }
-
-    fn component_access() -> Option<ComponentAccessDescriptor> {
-        Some(ComponentAccessDescriptor::read::<Component>())
-    }
-
-    fn iterates_over_entities() -> bool {
-        true
-    }
-
-    fn base_signature() -> Option<TypeId> {
-        Some(TypeId::of::<Component>())
-    }
-}
-
-impl<Component: Debug + Send + Sync + 'static + Sized> SystemParameter for Write<'_, Component> {
-    type BorrowedData<'components> = (
-        BorrowedArchetypeIndex,
-        Vec<(ComponentIndex, WriteComponentVec<'components, Component>)>,
-    );
-
-    fn borrow<'world>(
-        world: &'world World,
-        archetypes: &[ArchetypeIndex],
-    ) -> SystemParameterResult<Self::BorrowedData<'world>> {
-        Ok((0, {
-            let component_vecs = world
-                .borrow_component_vecs_mut::<Component>(archetypes)
-                .map_err(SystemParameterError::BorrowComponentVecs)?;
-
-            component_vecs
-                .into_iter()
-                .map(|component_vec| (0, component_vec))
-                .collect()
-        }))
-    }
-
-    unsafe fn fetch_parameter(borrowed: &mut Self::BorrowedData<'_>) -> Option<Option<Self>> {
-        let (ref mut current_archetype, archetypes) = borrowed;
-        if let Some((ref mut component_index, Some(component_vec))) =
-            archetypes.get_mut(*current_archetype)
-        {
-            return if let Some(ref mut component) = component_vec.get_mut(*component_index) {
-                *component_index += 1;
-                Some(component.as_mut().map(|component| Self {
-                    // The caller is responsible to only use the
-                    // returned value when BorrowedData is still in scope.
-                    #[allow(trivial_casts)]
-                    output: &mut *(component as *mut Component),
-                }))
-            } else {
-                // End of archetype
-                *current_archetype += 1;
-                Self::fetch_parameter(borrowed)
-            };
-        }
-        // No more entities
-        None
-    }
-
-    fn component_access() -> Option<ComponentAccessDescriptor> {
-        Some(ComponentAccessDescriptor::write::<Component>())
-    }
-
-    fn iterates_over_entities() -> bool {
-        true
-    }
-
-    fn base_signature() -> Option<TypeId> {
-        Some(TypeId::of::<Component>())
-    }
-}
-
-/// A read-only access to a component of the given type.
-#[derive(Debug)]
-pub struct Write<'a, Component: 'static> {
-    output: &'a mut Component,
-}
-
-impl<'a, Component> Deref for Write<'a, Component> {
-    type Target = Component;
-
-    fn deref(&self) -> &Self::Target {
-        self.output
-    }
-}
-
-impl<'a, Component> DerefMut for Write<'a, Component> {
-    fn deref_mut(&mut self) -> &mut Self::Target {
-        self.output
-    }
-}
-
-impl SystemParameters for () {
-    fn component_accesses() -> Vec<ComponentAccessDescriptor> {
-        vec![]
-    }
-}
-
-impl<F> SystemParameterFunction<()> for F
-where
-    F: Fn() + 'static,
-{
-    fn run(&self, _world: &World) -> SystemResult<()> {
-        self();
-        Ok(())
-    }
-}
-
-macro_rules! impl_system_parameter_function {
-    ($($parameter:expr),*) => {
-        paste! {
-            impl<$([<P$parameter>]: SystemParameter,)*> SystemParameters for ($([<P$parameter>],)*) {
-                fn component_accesses() -> Vec<ComponentAccessDescriptor> {
-                    [$([<P$parameter>]::component_access(),)*]
-                        .into_iter()
-                        .flatten()
-                        .collect()
-                }
-            }
-
-            impl<F, $([<P$parameter>]: SystemParameter,)*> SystemParameterFunction<($([<P$parameter>],)*)>
-                for F where F: Fn($([<P$parameter>],)*) + 'static, {
-
-                fn run(&self, world: &World) -> SystemResult<()> {
-                    let base_signature: Vec<TypeId> = [$([<P$parameter>]::base_signature(),)*]
-                        .into_iter()
-                        .flatten()
-                        .collect();
-
-                    let universe = world.get_archetype_indices(&base_signature);
-
-                    let archetypes_indices: Vec<_> = intersection_of_multiple_sets(&[
-                        universe.clone(),
-                        $([<P$parameter>]::filter(&universe, world),)*
-                    ])
-                    .into_iter()
-                    .collect();
-
-                    $(let mut [<borrowed_$parameter>] = [<P$parameter>]::borrow(world, &archetypes_indices).map_err(SystemError::MissingParameter)?;)*
-
-                    // SAFETY: This is safe because the result from fetch_parameter will not outlive borrowed
-                    unsafe {
-                        if $([<P$parameter>]::iterates_over_entities() ||)* false {
-                            while let ($(Some([<parameter_$parameter>]),)*) = (
-                                $([<P$parameter>]::fetch_parameter(&mut [<borrowed_$parameter>]),)*
-                            ) {
-                                if let ($(Some([<parameter_$parameter>]),)*) = (
-                                    $([<parameter_$parameter>],)*
-                                ) {
-                                    self($([<parameter_$parameter>],)*);
-                                }
-                            }
-                        } else if let ($(Some(Some([<parameter_$parameter>])),)*) = (
-                                $([<P$parameter>]::fetch_parameter(&mut [<borrowed_$parameter>]),)*
-                        ) {
-                            self($([<parameter_$parameter>],)*);
-                        }
-                    }
-                    Ok(())
-                }
-            }
-        }
-    }
-}
-
-impl_system_parameter_function!(0);
-impl_system_parameter_function!(0, 1);
-impl_system_parameter_function!(0, 1, 2);
-impl_system_parameter_function!(0, 1, 2, 3);
-impl_system_parameter_function!(0, 1, 2, 3, 4);
-impl_system_parameter_function!(0, 1, 2, 3, 4, 5);
-impl_system_parameter_function!(0, 1, 2, 3, 4, 5, 6);
-impl_system_parameter_function!(0, 1, 2, 3, 4, 5, 6, 7);
-impl_system_parameter_function!(0, 1, 2, 3, 4, 5, 6, 7, 8);
-impl_system_parameter_function!(0, 1, 2, 3, 4, 5, 6, 7, 8, 9);
-impl_system_parameter_function!(0, 1, 2, 3, 4, 5, 6, 7, 8, 9, 10);
-impl_system_parameter_function!(0, 1, 2, 3, 4, 5, 6, 7, 8, 9, 10, 11);
-impl_system_parameter_function!(0, 1, 2, 3, 4, 5, 6, 7, 8, 9, 10, 11, 12);
-impl_system_parameter_function!(0, 1, 2, 3, 4, 5, 6, 7, 8, 9, 10, 11, 12, 13);
-impl_system_parameter_function!(0, 1, 2, 3, 4, 5, 6, 7, 8, 9, 10, 11, 12, 13, 14);
-impl_system_parameter_function!(0, 1, 2, 3, 4, 5, 6, 7, 8, 9, 10, 11, 12, 13, 14, 15);
-
-=======
->>>>>>> 965351a3
 #[cfg(test)]
 mod tests {
     use super::systems::*;
