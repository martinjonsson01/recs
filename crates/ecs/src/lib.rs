//! The core Entity Component System of the engine.

// rustc lints
#![warn(
    let_underscore,
    nonstandard_style,
    unused,
    explicit_outlives_requirements,
    meta_variable_misuse,
    missing_debug_implementations,
    missing_docs,
    non_ascii_idents,
    noop_method_call,
    pointer_structural_match,
    trivial_casts,
    trivial_numeric_casts
)]
// clippy lints
#![warn(
    clippy::cognitive_complexity,
    clippy::dbg_macro,
    clippy::if_then_some_else_none,
    clippy::print_stdout,
    clippy::print_stderr,
    clippy::rc_mutex,
    clippy::unwrap_used,
    clippy::large_enum_variant
)]

pub mod filter;
pub mod logging;
pub mod profiling;
pub mod systems;

use crate::systems::SystemError::CannotRunSequentially;
use crate::systems::{
    ComponentIndex, IntoSystem, System, SystemError, SystemParameters, SystemResult,
};
use crate::BasicApplicationError::ScheduleGeneration;
use core::panic;
use crossbeam::channel::{bounded, Receiver, Sender, TryRecvError};
use fnv::{FnvHashMap, FnvHashSet};
use nohash_hasher::IsEnabled;
use nohash_hasher::NoHashHasher;
use std::any;
use std::any::{Any, TypeId};
use std::collections::{HashMap, HashSet};
use std::error::Error;
use std::fmt::Debug;
use std::hash::BuildHasherDefault;
use std::hash::Hash;
use std::sync::{RwLock, RwLockReadGuard, RwLockWriteGuard, TryLockError};
use thiserror::Error;

/// Builds and configures an [`Application`] instance.
pub trait ApplicationBuilder: Default {
    /// Which type of application is constructed.
    type App;

    /// Registers a new system to run in the world.
    fn add_system<System, Parameters>(self, system: System) -> Self
    where
        System: IntoSystem<Parameters>,
        Parameters: SystemParameters;

    /// Registers multiple new systems to run in the world.
    fn add_systems<System, Parameters>(self, systems: impl IntoIterator<Item = System>) -> Self
    where
        System: IntoSystem<Parameters>,
        Parameters: SystemParameters;

    /// Completes the building and returns the created [`Application`].
    fn build(self) -> Self::App;
}

/// Constructs a [`BasicApplication`].
#[derive(Debug, Default)]
pub struct BasicApplicationBuilder {
    systems: Vec<Box<dyn System>>,
}

impl ApplicationBuilder for BasicApplicationBuilder {
    type App = BasicApplication;

    fn add_system<System, Parameters>(mut self, system: System) -> Self
    where
        System: IntoSystem<Parameters>,
        Parameters: SystemParameters,
    {
        self.systems.push(Box::new(system.into_system()));
        self
    }

    fn add_systems<System, Parameters>(mut self, systems: impl IntoIterator<Item = System>) -> Self
    where
        System: IntoSystem<Parameters>,
        Parameters: SystemParameters,
    {
        for system in systems {
            self = self.add_system(system);
        }
        self
    }

    fn build(self) -> Self::App {
        BasicApplication {
            world: Default::default(),
            systems: self.systems,
        }
    }
}

/// An error in the application.
#[derive(Error, Debug)]
pub enum BasicApplicationError {
    /// Failed to generate schedule for given systems.
    #[error("failed to generate schedule for given systems")]
    ScheduleGeneration(#[source] ScheduleError),
    /// Failed to execute systems.
    #[error("failed to execute systems")]
    Execution(#[source] ExecutionError),
    /// Failed to execute world operation.
    #[error("failed to perform world operation")]
    World(#[source] WorldError),
    /// Failed to add component to entity.
    #[error("failed to add component {0:?} to entity {1:?}")]
    ComponentAdding(#[source] WorldError, String, Entity),
}

/// Whether an operation on the application succeeded.
pub type BasicAppResult<T, E = BasicApplicationError> = Result<T, E>;

/// A basic type of [`Application`], with not much extra functionality.
#[derive(Default, Debug)]
pub struct BasicApplication {
    /// The place in which all components and entities roam freely, living their best lives.
    pub world: World,
<<<<<<< HEAD
    systems: Vec<Box<dyn System>>,
=======
    /// All [`System`]s that will be executed in the application's [`World`].
    pub systems: Vec<Box<dyn System>>,
>>>>>>> 1c56bbe2
}

/// The entry-point of the entire program, containing all of the entities, components and systems.
pub trait Application {
    /// The type of errors returned by application methods.
    type Error: std::error::Error + Send + Sync + 'static;

    /// Spawns a new entity in the world.
    fn create_entity(&mut self) -> Result<Entity, Self::Error>;

    /// Adds a new component to a given entity.
    fn add_component<ComponentType: Debug + Send + Sync + 'static>(
        &mut self,
        entity: Entity,
        component: ComponentType,
    ) -> Result<(), Self::Error>;

    /// Removes a component type from a given entity.
    fn remove_component<ComponentType: Debug + Send + Sync + 'static>(
        &mut self,
        entity: Entity,
    ) -> Result<(), Self::Error>;

    /// Adds a new [`System`] to the application, after construction has already finished.
    fn add_system<System, Parameters>(&mut self, system: System)
    where
        System: IntoSystem<Parameters>,
        Parameters: SystemParameters;

    /// Starts the application. This function does not return until the shutdown command has
    /// been received.
    fn run<'systems, E: Executor<'systems>, S: Schedule<'systems>>(
        &'systems mut self,
        shutdown_receiver: Receiver<()>,
    ) -> Result<(), Self::Error>;
}

impl Application for BasicApplication {
    type Error = BasicApplicationError;

    fn create_entity(&mut self) -> Result<Entity, Self::Error> {
        self.world
            .create_new_entity()
            .map_err(BasicApplicationError::World)
    }

    fn add_component<ComponentType: Debug + Send + Sync + 'static>(
        &mut self,
        entity: Entity,
        component: ComponentType,
    ) -> Result<(), Self::Error> {
        let component_text = format!("{component:?}");
        self.world
            .add_component_to_entity(entity, component)
            .map_err(|error| BasicApplicationError::ComponentAdding(error, component_text, entity))
    }

    fn remove_component<ComponentType: Debug + Send + Sync + 'static>(
        &mut self,
        entity: Entity,
    ) -> Result<(), Self::Error> {
        self.world
            .remove_component_type_from_entity::<ComponentType>(entity)
            .map_err(BasicApplicationError::World)
    }

    fn add_system<System, Parameters>(&mut self, system: System)
    where
        System: IntoSystem<Parameters>,
        Parameters: SystemParameters,
    {
        self.systems.push(Box::new(system.into_system()));
    }

    fn run<'systems, E: Executor<'systems>, S: Schedule<'systems>>(
        &'systems mut self,
        shutdown_receiver: Receiver<()>,
    ) -> Result<(), Self::Error> {
        let schedule = S::generate(&self.systems).map_err(ScheduleGeneration)?;
        let mut executor = E::default();
        executor
            .execute(schedule, &self.world, shutdown_receiver)
            .map_err(BasicApplicationError::Execution)
    }
}

/// A way of executing a `ecs::Schedule`.
pub trait Executor<'systems>: Default {
    /// Executes systems in a world according to a given schedule,
    /// until the `Sender<()>` corresponding to the given `shutdown_receiver` is dropped.
    fn execute<S: Schedule<'systems>>(
        &mut self,
        schedule: S,
        world: &'systems World,
        shutdown_receiver: Receiver<()>,
    ) -> ExecutionResult<()>;

    /// Executes systems in a world according to a given schedule for a single tick,
    /// meaning all systems get to execute once.
    fn execute_once<S: Schedule<'systems>>(
        &mut self,
        schedule: &mut S,
        world: &'systems World,
    ) -> ExecutionResult<()>;
}

/// An error occurred during execution.
#[derive(Error, Debug)]
pub enum ExecutionError {
    /// Could not execute due to error in schedule.
    #[error("could not execute due to error in schedule")]
    Schedule(#[source] ScheduleError),
    /// Could not execute system.
    #[error("could not execute system")]
    System(#[source] SystemError),
    /// The executor has not been properly initialized.
    #[error("the executor has not been properly initialized")]
    Uninitialized,
}

/// Whether an execution succeeded.
pub type ExecutionResult<T, E = ExecutionError> = Result<T, E>;

/// Runs systems in sequence, one after the other.
#[derive(Default, Debug)]
pub struct Sequential;

impl<'systems> Executor<'systems> for Sequential {
    fn execute<S: Schedule<'systems>>(
        &mut self,
        mut schedule: S,
        world: &World,
        shutdown_receiver: Receiver<()>,
    ) -> ExecutionResult<()> {
        while let Err(TryRecvError::Empty) = shutdown_receiver.try_recv() {
            for system in schedule
                .currently_executable_systems()
                .map_err(ExecutionError::Schedule)?
            {
                system.run(world).map_err(ExecutionError::System)?;
            }
        }
        Ok(())
    }

    fn execute_once<S: Schedule<'systems>>(
        &mut self,
        schedule: &mut S,
        world: &'systems World,
    ) -> ExecutionResult<()> {
        loop {
            let systems =
                schedule.currently_executable_systems_with_reaction(NewTickReaction::ReturnError);
            match systems {
                Ok(systems) => {
                    for system in systems {
                        system.run(world).map_err(ExecutionError::System)?;
                    }
                }
                Err(ScheduleError::NewTick) => {
                    return Ok(());
                }
                Err(schedule_error) => {
                    return Err(ExecutionError::Schedule(schedule_error));
                }
            }
        }
    }
}

/// An error occurred during a schedule operation.
#[derive(Error, Debug)]
pub enum ScheduleError {
    /// Failed to generate schedule from the given systems.
    #[error("failed to generate schedule from the given systems: {0:?}")]
    Generation(String, #[source] Box<dyn Error + Send + Sync>),
    /// Could not get next systems in schedule to execute.
    #[error("could not get next systems in schedule to execute")]
    NextSystems(#[source] Box<dyn Error + Send + Sync>),
    /// A new tick will begin next time systems are requested.
    #[error("a new tick will begin next time systems are requested")]
    NewTick,
}

/// Whether a schedule operation succeeded.
pub type ScheduleResult<T, E = ScheduleError> = Result<T, E>;

/// How the schedule should handle starting a new tick.
#[derive(Debug, Ord, PartialOrd, Eq, PartialEq, Copy, Clone)]
pub enum NewTickReaction {
    /// When a new tick is going to begin, don't immediately start it.
    /// Instead, return an error indicating that the next call will begin a new tick.
    ReturnError,
    /// Begin the new tick immediately, returning the start-systems of the new tick.
    ReturnNewTick,
}

/// An ordering of `ecs::System` executions.
pub trait Schedule<'systems>: Debug + Sized + Send + Sync {
    /// Creates a scheduling of the given systems.
    fn generate(systems: &'systems [Box<dyn System>]) -> ScheduleResult<Self>;

    /// Gets systems that are safe to execute concurrently right now.
    /// If none are available, this function __blocks__ until some are.
    ///
    /// The returned value is a [`SystemExecutionGuard`] which keeps track of when the
    /// system is executed, so this function can stop blocking when dependencies are cleared.
    ///
    /// Calls to this function are not idempotent, meaning after systems have been returned
    /// once they will not be returned again until the next tick (when all systems have run once).
    ///
    /// When a new tick begins, this function will immediately return the systems of the
    /// new tick. If you wish to be given a warning when a new tick begins, take a look at
    /// [Schedule::currently_executable_systems_with_reaction].
    fn currently_executable_systems(
        &mut self,
    ) -> ScheduleResult<Vec<SystemExecutionGuard<'systems>>> {
        self.currently_executable_systems_with_reaction(NewTickReaction::ReturnNewTick)
    }

    /// The same as [Schedule::currently_executable_systems], but you can control how
    /// new ticks will be handled using [NewTickReaction].
    fn currently_executable_systems_with_reaction(
        &mut self,
        new_tick_reaction: NewTickReaction,
    ) -> ScheduleResult<Vec<SystemExecutionGuard<'systems>>>;
}

/// A wrapper around a system that monitors when the system has been executed.
#[derive(Debug)]
pub struct SystemExecutionGuard<'system> {
    /// A system to be executed.
    pub system: &'system dyn System,
    /// When this sender is dropped, that signals to the [`Schedule`] that this system
    /// is finished executing.
    pub finished_sender: Sender<()>,
}

impl<'system> SystemExecutionGuard<'system> {
    /// Creates a new execution guard. The returned tuple contains a receiver that will be
    /// notified when the system has executed.
    pub fn create(system: &'system dyn System) -> (Self, Receiver<()>) {
        let (finished_sender, finished_receiver) = bounded(1);
        let guard = Self {
            system,
            finished_sender,
        };
        (guard, finished_receiver)
    }

    /// Execute the system.
    pub fn run(&self, world: &World) -> SystemResult<()> {
        let system = self
            .system
            .try_as_sequentially_iterable()
            .ok_or(CannotRunSequentially)?;
        system.run(world)
    }
}

/// Schedules systems in no particular order, with no regard to dependencies.
#[derive(Default, Debug)]
pub struct Unordered<'systems> {
    systems: &'systems [Box<dyn System>],
    wait_until_next_call: bool,
}

impl<'systems> Schedule<'systems> for Unordered<'systems> {
    fn generate(systems: &'systems [Box<dyn System>]) -> ScheduleResult<Self> {
        Ok(Self {
            systems,
            wait_until_next_call: false,
        })
    }

    fn currently_executable_systems_with_reaction(
        &mut self,
        new_tick_reaction: NewTickReaction,
    ) -> ScheduleResult<Vec<SystemExecutionGuard<'systems>>> {
        let all_systems = self
            .systems
            .iter()
            .map(|system| system.as_ref())
            .map(|system| SystemExecutionGuard::create(system).0)
            .collect();

        if new_tick_reaction == NewTickReaction::ReturnError && self.wait_until_next_call {
            // Make sure next call to this function will return systems.
            self.wait_until_next_call = false;
            Err(ScheduleError::NewTick)
        } else if new_tick_reaction == NewTickReaction::ReturnError && !self.wait_until_next_call {
            // Make sure next call to this function will not return systems.
            self.wait_until_next_call = true;

            Ok(all_systems)
        } else {
            Ok(all_systems)
        }
    }
}

/// An error occurred during a archetype operation.
#[derive(Error, Debug)]
pub enum ArchetypeError {
    /// Could not find component index of entity
    #[error("could not find component index of entity: {0:?}")]
    MissingEntityIndex(Entity),

    /// Could not borrow component vec
    #[error("could not borrow component vec of type: {0:?}")]
    CouldNotBorrowComponentVec(TypeId),

    /// Component vec not found for type id
    #[error("component vec not found for type id: {0:?}")]
    MissingComponentType(TypeId),

    /// Archetype already contains entity
    #[error("archetype already contains entity: {0:?}")]
    EntityAlreadyExists(Entity),
}

/// Whether a archetype operation succeeded.
pub type ArchetypeResult<T, E = ArchetypeError> = Result<T, E>;

/// Stores components associated with entity ids.
#[derive(Debug, Default)]
struct Archetype {
    component_typeid_to_component_vec: FnvHashMap<TypeId, Box<dyn ComponentVec>>,
    entity_to_component_index:
        HashMap<Entity, ComponentIndex, BuildHasherDefault<NoHashHasher<Entity>>>,
    entity_order: Vec<Entity>,
}

/// Newly created entities with no components on them, are placed in this archetype.
const EMPTY_ENTITY_ARCHETYPE_INDEX: ArchetypeIndex = 0;

impl Archetype {
    /// Adds an `entity_id` to keep track of and store components for.
    ///
    /// Returns error if entity with `id` has been stored previously.
    fn store_entity(&mut self, entity: Entity) -> ArchetypeResult<()> {
        if !self.entity_to_component_index.contains_key(&entity) {
            let entity_index = self.entity_to_component_index.len();

            self.entity_to_component_index.insert(entity, entity_index);

            self.entity_order.push(entity);

            Ok(())
        } else {
            Err(ArchetypeError::EntityAlreadyExists(entity))
        }
    }

    /// Returns a `ReadComponentVec` with the specified generic type `ComponentType` if it is stored.
    fn borrow_component_vec<ComponentType: Debug + Send + Sync + 'static>(
        &self,
    ) -> ReadComponentVec<ComponentType> {
        let component_typeid = TypeId::of::<ComponentType>();
        self.component_typeid_to_component_vec
            .get(&component_typeid)
            .map(Box::as_ref)
            .and_then(borrow_component_vec)
    }

    /// Returns a `WriteComponentVec` with the specified generic type `ComponentType` if it is stored.
    fn borrow_component_vec_mut<ComponentType: Debug + Send + Sync + 'static>(
        &self,
    ) -> WriteComponentVec<ComponentType> {
        let component_typeid = TypeId::of::<ComponentType>();
        self.component_typeid_to_component_vec
            .get(&component_typeid)
            .map(Box::as_ref)
            .and_then(borrow_component_vec_mut)
    }

    /// Adds a component of type `ComponentType` to archetype.
    fn add_component<ComponentType: Debug + Send + Sync + 'static>(
        &mut self,
        component: ComponentType,
    ) -> ArchetypeResult<()> {
        let mut component_vec = self.borrow_component_vec_mut::<ComponentType>().ok_or(
            ArchetypeError::CouldNotBorrowComponentVec(TypeId::of::<ComponentType>()),
        )?;
        component_vec.push(component);

        Ok(())
    }

    /// Adds a component vec of type `ComponentType` if no such vec already exists.
    ///
    /// This function is idempotent when trying to add the same `ComponentType` multiple times.
    fn add_component_vec<ComponentType: Debug + Send + Sync + 'static>(&mut self) {
        if !self.contains_component_type::<ComponentType>() {
            let raw_component_vec = create_raw_component_vec::<ComponentType>();

            let component_typeid = TypeId::of::<ComponentType>();
            self.component_typeid_to_component_vec
                .insert(component_typeid, raw_component_vec);
        }
    }

    /// Returns `true` if the archetype stores components of type ComponentType.
    fn contains_component_type<ComponentType: Debug + Send + Sync + 'static>(&self) -> bool {
        self.component_typeid_to_component_vec
            .contains_key(&TypeId::of::<ComponentType>())
    }

    // todo(#101): make private
    fn update_source_archetype_after_entity_move(&mut self, entity: Entity) {
        let source_component_vec_idx = *self.entity_to_component_index.get(&entity).expect(
            "Entity should yield a component index
             in archetype since the the relevant archetype
              was fetched from the entity itself.",
        );
        // Update old archetypes component vec index after moving entity
        if let Some(&swapped_entity) = self.entity_order.last() {
            self.entity_to_component_index
                .insert(swapped_entity, source_component_vec_idx);
        }
        // Remove entity component index existing in its old archetype
        self.entity_order.swap_remove(source_component_vec_idx);

        self.entity_to_component_index.remove(&entity);
    }
    fn component_types(&self) -> FnvHashSet<TypeId> {
        self.component_typeid_to_component_vec
            .keys()
            .cloned()
            .collect()
    }
}

/// An error occurred during a world operation.
#[derive(Error, Debug)]
pub enum WorldError {
    /// Could not find archetype with the given index.
    #[error("could not find archetype with the given index: {0:?}")]
    ArchetypeDoesNotExist(ArchetypeIndex),
    /// Could not add component to archetype with the given index.
    #[error("could not add component to archetype with the given index: {0:?}")]
    CouldNotAddComponent(#[source] ArchetypeError),
    /// Could not move component to archetype.
    #[error("could not move component to archetype")]
    CouldNotMoveComponent(#[source] ArchetypeError),
    /// Could not find the given component type.
    #[error("could not find the given component type: {0:?}")]
    ComponentTypeDoesNotExist(TypeId),
    /// Could not find the given entity.
    #[error("could not find the given entity: {0:?}")]
    EntityDoesNotExist(Entity),
    /// Component of same type already exists for entity
    #[error("component of same type {1:?} already exists for entity {0:?}")]
    ComponentTypeAlreadyExistsForEntity(Entity, TypeId),
    /// Component type does not exist for entity.
    #[error("component of type {1:?} does not exist for entity {0:?}")]
    ComponentTypeNotPresentForEntity(Entity, TypeId),
}

/// Whether a world operation succeeded.
pub type WorldResult<T, E = WorldError> = Result<T, E>;

/// The index of an archtype in a vec.
type ArchetypeIndex = usize;

/// Represents the simulated world.
#[derive(Debug)]
pub struct World {
    entities: Vec<Entity>,
    /// Relates a unique `Entity Id` to the `Archetype` that stores it.
    /// The HashMap returns the corresponding `index` of the `Archetype` stored in the `World.archetypes` vector.
    entity_to_archetype_index:
        HashMap<Entity, ArchetypeIndex, BuildHasherDefault<NoHashHasher<Entity>>>,
    /// Stores all `Archetypes`. The `index` of each `Archetype` cannot be
    /// changed without also updating the `entity_id_to_archetype_index` HashMap,
    /// since it needs to point to the correct `Archetype`.
    archetypes: Vec<Archetype>,
    /// `component_typeid_to_archetype_indices` is a HashMap relating all Component `TypeId`s to the `Archetype`s that store them.
    /// Its purpose it to allow querying of `Archetypes` that contain a specific set of `Components`.
    ///
    /// For example: If you want to query all Archetypes that contain components (A,B)
    /// you will first call `get(TypeId::of:<A>())` and then `get(TypeId::of:<B>())`.
    /// This will result in two vectors containing the indices of the `Archetype`s that store these types.
    /// By taking the intersection of these vectors you will know which `Archetype` contain both A and B.
    /// This could be the archetypes: (A,B), (A,B,C), (A,B,...) etc.
    component_typeid_to_archetype_indices:
        FnvHashMap<TypeId, HashSet<ArchetypeIndex, BuildHasherDefault<NoHashHasher<usize>>>>,
    component_typeids_set_to_archetype_index: FnvHashMap<Vec<TypeId>, ArchetypeIndex>,
}

type ReadComponentVec<'a, ComponentType> = Option<RwLockReadGuard<'a, Vec<ComponentType>>>;
type WriteComponentVec<'a, ComponentType> = Option<RwLockWriteGuard<'a, Vec<ComponentType>>>;
type TargetArchSourceTargetIDs = (
    Option<ArchetypeIndex>,
    FnvHashSet<TypeId>,
    FnvHashSet<TypeId>,
);
enum ArchetypeMutation {
    Removal(Entity),
    Addition(Entity),
}

impl World {
    /// Returns the archetype index of the archetype that contains all
    /// components types that the entity is tied to +- the generic type
    /// supplied to the function given Addition/ Removal enum status.
    /// `None` is returned if no archetype containing only the sought after component types exist.
    /// The type ids contained within the archetype the entity is existing in and the type ids for
    /// sought archetype are also returned.
    ///
    /// Set mutation to ArchetypeMutation::Addition(entity)/ ArchetypeMutation::Removal(entity)
    /// depending on if the supplied generic type should be added to or
    /// removed from the specified entity.
    ///
    /// For example call world.find_target_archetype::<u32>(ArchetypeMutation::Removal(entity))
    /// to fetch the archetype index of the archetype
    /// containing all component types except u32 that the entity is tied to.
    ///
    /// world.find_target_archetype::<u32>(ArchetypeMutation::Addition(entity))
    /// would return the archetype index of the
    /// archetype containing all component types that the entity is tied to with the addition
    /// of u32.
    fn find_target_archetype<ComponentType: Debug + Send + Sync + 'static>(
        &self,
        mutation: ArchetypeMutation,
    ) -> WorldResult<TargetArchSourceTargetIDs> {
        let source_archetype_type_ids: FnvHashSet<TypeId>;

        let mut target_archetype_type_ids: FnvHashSet<TypeId>;

        match mutation {
            ArchetypeMutation::Removal(nested_entity) => {
                let source_archetype = self.get_archetype_of_entity(nested_entity)?;

                source_archetype_type_ids = source_archetype.component_types();

                target_archetype_type_ids = source_archetype_type_ids.clone();

                if !target_archetype_type_ids.remove(&TypeId::of::<ComponentType>()) {
                    return Err(WorldError::ComponentTypeNotPresentForEntity(
                        nested_entity,
                        TypeId::of::<ComponentType>(),
                    ));
                }
            }

            ArchetypeMutation::Addition(nested_entity) => {
                let source_archetype = self.get_archetype_of_entity(nested_entity)?;

                source_archetype_type_ids = source_archetype.component_types();

                target_archetype_type_ids = source_archetype_type_ids.clone();

                target_archetype_type_ids.insert(TypeId::of::<ComponentType>());

                if source_archetype_type_ids.contains(&TypeId::of::<ComponentType>()) {
                    return Err(WorldError::ComponentTypeAlreadyExistsForEntity(
                        nested_entity,
                        TypeId::of::<ComponentType>(),
                    ));
                }
            }
        }

        let target_archetype_type_ids_vec: Vec<TypeId> = target_archetype_type_ids
            .clone()
            .into_iter()
            .collect::<Vec<TypeId>>();

        let maybe_target_archetype =
            self.get_exactly_matching_archetype(&target_archetype_type_ids_vec);

        Ok((
            maybe_target_archetype,
            source_archetype_type_ids,
            target_archetype_type_ids,
        ))
    }

    fn move_entity_components_between_archetypes(
        &mut self,
        entity: Entity,
        target_archetype_idx: ArchetypeIndex,
        components_to_move: FnvHashSet<TypeId>,
    ) -> WorldResult<()> {
        let source_archetype_index = *self
            .entity_to_archetype_index
            .get(&entity)
            .ok_or(WorldError::EntityDoesNotExist(entity))?;

        let (source_archetype, target_archetype) = get_mut_at_two_indices(
            source_archetype_index,
            target_archetype_idx,
            &mut self.archetypes,
        );

        let source_component_idx = *source_archetype
            .entity_to_component_index
            .get(&entity)
            .expect("Entity should have a component index tied to it since it is already established to be existing within the archetype");

        for type_id in components_to_move {
            let source_component_vec = source_archetype
                .component_typeid_to_component_vec
                .get(&type_id)
                .expect(
                    "Type that tried to be fetched should exist
                     in archetype since types are fetched from this archetype originally.",
                );

            source_component_vec
                .move_element(source_component_idx, target_archetype)
                .map_err(WorldError::CouldNotMoveComponent)?;
        }

        target_archetype
            .store_entity(entity)
            .map_err(WorldError::CouldNotMoveComponent)?;

        self.entity_to_archetype_index
            .insert(entity, target_archetype_idx);

        Ok(())
    }

    fn move_entity_components_to_new_archetype(
        &mut self,
        entity: Entity,
        components_to_move: FnvHashSet<TypeId>,
    ) -> WorldResult<ArchetypeIndex> {
        let new_archetype = Archetype::default();
        let new_archetype_index: ArchetypeIndex = self.archetypes.len();
        self.archetypes.push(new_archetype);

        for component_type in &components_to_move {
            self.component_typeid_to_archetype_indices
                .get_mut(component_type)
                .expect("Type ID should exist for previously existing types")
                .insert(new_archetype_index);
        }

        self.move_entity_components_between_archetypes(
            entity,
            new_archetype_index,
            components_to_move,
        )?;

        Ok(new_archetype_index)
    }

    fn add_component_to_entity<ComponentType: Debug + Send + Sync + 'static>(
        &mut self,
        entity: Entity,
        component: ComponentType,
    ) -> WorldResult<()> {
        let source_archetype_index = *self
            .entity_to_archetype_index
            .get(&entity)
            .ok_or(WorldError::EntityDoesNotExist(entity))?;

        let add = ArchetypeMutation::Addition(entity);

        let (target_archetype_exists, source_type_ids, target_type_ids) =
            self.find_target_archetype::<ComponentType>(add)?;

        match target_archetype_exists {
            Some(target_archetype_idx) => {
                self.move_entity_components_between_archetypes(
                    entity,
                    target_archetype_idx,
                    source_type_ids,
                )?;

                let target_archetype = self.archetypes
                    .get_mut(target_archetype_idx)
                    .expect("Archetype should exist since it was the requirement for entering this matching case");
                target_archetype
                    .add_component(component)
                    .map_err(WorldError::CouldNotAddComponent)?;
            }
            None => {
                let target_archetype_idx =
                    self.move_entity_components_to_new_archetype(entity, source_type_ids)?;

                let mut target_type_ids_vec: Vec<TypeId> = target_type_ids.into_iter().collect();
                target_type_ids_vec.sort();
                self.component_typeids_set_to_archetype_index
                    .insert(target_type_ids_vec, target_archetype_idx);

                let target_archetype = self
                    .archetypes
                    .get_mut(target_archetype_idx)
                    .expect("This should be added in the previous function call");

                // Handle incoming component
                target_archetype.add_component_vec::<ComponentType>();
                let archetype_indices = self
                    .component_typeid_to_archetype_indices
                    .entry(TypeId::of::<ComponentType>())
                    .or_default();
                archetype_indices.insert(target_archetype_idx);

                target_archetype
                    .add_component(component)
                    .map_err(WorldError::CouldNotAddComponent)?;
            }
        }

        let source_archetype = self
            .archetypes
            .get_mut(source_archetype_index)
            .expect("Source archetype has already been fetched previously");

        source_archetype.update_source_archetype_after_entity_move(entity);

        Ok(())
    }

    fn remove_component_type_from_entity<ComponentType: Debug + Send + Sync + 'static>(
        &mut self,
        entity: Entity,
    ) -> WorldResult<()> {
        let source_archetype_index = *self
            .entity_to_archetype_index
            .get(&entity)
            .ok_or(WorldError::EntityDoesNotExist(entity))?;

        let removal = ArchetypeMutation::Removal(entity);
        let (target_archetype_exists, _, target_type_ids) =
            self.find_target_archetype::<ComponentType>(removal)?;

        match target_archetype_exists {
            Some(target_archetype_idx) => {
                self.move_entity_components_between_archetypes(
                    entity,
                    target_archetype_idx,
                    target_type_ids,
                )?;
            }
            None => {
                let mut target_type_ids_vec: Vec<TypeId> =
                    target_type_ids.clone().into_iter().collect();
                let target_archetype_idx =
                    self.move_entity_components_to_new_archetype(entity, target_type_ids)?;

                target_type_ids_vec.sort();
                self.component_typeids_set_to_archetype_index
                    .insert(target_type_ids_vec, target_archetype_idx);
            }
        }

        let source_archetype = self
            .archetypes
            .get_mut(source_archetype_index)
            .ok_or(WorldError::ArchetypeDoesNotExist(source_archetype_index))?;

        let source_component_vec = source_archetype
            .component_typeid_to_component_vec
            .get(&TypeId::of::<ComponentType>())
            .expect(
                "Type that tried to be fetched should exist
                         in archetype since types are fetched from this archetype originally.",
            );

        let source_component_vec_idx = *source_archetype.entity_to_component_index
            .get(&entity)
            .expect("Entity should have a component index tied to it since it is already established to be existing within the archetype");

        source_component_vec.remove(source_component_vec_idx);

        source_archetype.update_source_archetype_after_entity_move(entity);

        Ok(())
    }

    fn create_new_entity(&mut self) -> WorldResult<Entity> {
        let entity_id = self.entities.len();
        let entity = Entity {
            id: entity_id,
            //_generation: 0, /* todo(#53) update entity generation after an entity has been removed and then added. */
        };
        self.entities.push(entity);
        self.store_entity_in_archetype(entity, EMPTY_ENTITY_ARCHETYPE_INDEX)?;
        Ok(entity)
    }

    fn store_entity_in_archetype(
        &mut self,
        entity: Entity,
        archetype_index: ArchetypeIndex,
    ) -> WorldResult<()> {
        let archetype = self
            .archetypes
            .get_mut(archetype_index)
            .ok_or(WorldError::ArchetypeDoesNotExist(archetype_index))?;

        archetype
            .store_entity(entity)
            .map_err(WorldError::CouldNotAddComponent)?;

        self.entity_to_archetype_index
            .insert(entity, archetype_index);
        Ok(())
    }

    /// Returns the indices of all archetypes that at least contain the given signature.
    ///
    /// An example: if there exists the archetypes: (A), (A,B), (B,C), (A,B,C)
    /// and the signature (A,B) is given, the indices for archetypes: (A,B) and
    /// (A,B,C) will be returned as they both contain (A,B), while (A) only
    /// contains A components and no B components and (B,C) only contain B and C
    /// components and no A components.
    fn get_archetype_indices(
        &self,
        signature: &[TypeId],
    ) -> HashSet<ArchetypeIndex, BuildHasherDefault<NoHashHasher<usize>>> {
        let all_archetypes_with_signature_types: WorldResult<
            Vec<HashSet<ArchetypeIndex, BuildHasherDefault<NoHashHasher<usize>>>>,
        > = signature
            .iter()
            .map(|component_typeid| {
                self.component_typeid_to_archetype_indices
                    .get(component_typeid)
                    .cloned()
                    .ok_or(WorldError::ComponentTypeDoesNotExist(*component_typeid))
            })
            .collect();

        match all_archetypes_with_signature_types {
            Ok(archetype_indices) => intersection_of_multiple_sets(&archetype_indices),
            Err(_) => HashSet::default(),
        }
    }

    fn get_archetypes(&self, archetype_indices: &[ArchetypeIndex]) -> WorldResult<Vec<&Archetype>> {
        let archetypes: Result<Vec<_>, _> = archetype_indices
            .iter()
            .map(|&archetype_index| {
                self.archetypes
                    .get(archetype_index)
                    .ok_or(WorldError::ArchetypeDoesNotExist(archetype_index))
            })
            .collect();
        archetypes
    }

    fn get_exactly_matching_archetype(
        &self,
        component_type_ids: &Vec<TypeId>,
    ) -> Option<ArchetypeIndex> {
        if component_type_ids.is_empty() {
            return Some(EMPTY_ENTITY_ARCHETYPE_INDEX);
        }
        let mut sorted_component_type_ids = component_type_ids.clone();
        sorted_component_type_ids.sort();
        self.component_typeids_set_to_archetype_index
            .get(&sorted_component_type_ids)
            .copied()

        // Get_archetype_indices  returns all archetypes that contain
        // all matching component ids sent as input and no more. Minimum number of components
        // types contained within an archetype that is returned is therefore equal
        // to number of component types as the input. Checking for length should therefore
        // be enough if get_archetype_indices returns archetypes containing all
        // specified component types.
        /*let arch_ids = self.get_archetype_indices(component_type_ids);

        let contains_matching_components = |&arch_id: &ArchetypeIndex| {
            let archetype = self
                .archetypes
                .get(arch_id)
                .expect("Archetype should exist since index was just fetched.");

            archetype.component_typeid_to_component_vec.len() == component_type_ids.len()
        };
        arch_ids.into_iter().find(contains_matching_components)*/
    }

    fn borrow_component_vecs<ComponentType: Debug + Send + Sync + 'static>(
        &self,
        archetype_indices: &[ArchetypeIndex],
    ) -> WorldResult<Vec<ReadComponentVec<ComponentType>>> {
        let archetypes = self.get_archetypes(archetype_indices)?;

        let component_vecs = archetypes
            .iter()
            .map(|&archetype| archetype.borrow_component_vec::<ComponentType>())
            .collect();

        Ok(component_vecs)
    }

    fn borrow_component_vecs_mut<ComponentType: Debug + Send + Sync + 'static>(
        &self,
        archetype_indices: &[ArchetypeIndex],
    ) -> WorldResult<Vec<WriteComponentVec<ComponentType>>> {
        let archetypes = self.get_archetypes(archetype_indices)?;

        let component_vecs = archetypes
            .iter()
            .map(|&archetype| archetype.borrow_component_vec_mut::<ComponentType>())
            .collect();

        Ok(component_vecs)
    }

    fn get_archetype_of_entity(&self, entity: Entity) -> WorldResult<&Archetype> {
        let source_archetype_index = *self
            .entity_to_archetype_index
            .get(&entity)
            .ok_or(WorldError::EntityDoesNotExist(entity))?;

        let source_archetype = self
            .archetypes
            .get(source_archetype_index)
            .ok_or(WorldError::ArchetypeDoesNotExist(source_archetype_index))?;

        Ok(source_archetype)
    }
}

/// Mutably borrow two *separate* elements from the given slice.
/// Panics when the indexes are equal or out of bounds.
#[inline(always)]
fn get_mut_at_two_indices<T>(
    first_index: usize,
    second_index: usize,
    items: &mut [T],
) -> (&mut T, &mut T) {
    assert_ne!(first_index, second_index);
    let split_at_index = if first_index < second_index {
        second_index
    } else {
        first_index
    };
    let (first_slice, second_slice) = items.split_at_mut(split_at_index);
    if first_index < second_index {
        (&mut first_slice[first_index], &mut second_slice[0])
    } else {
        (&mut second_slice[0], &mut first_slice[second_index])
    }
}

fn panic_locked_component_vec<ComponentType: 'static>() -> ! {
    let component_type_name = any::type_name::<ComponentType>();
    panic!(
        "Lock of ComponentVec<{}> is already taken!",
        component_type_name
    )
}

impl Default for World {
    fn default() -> Self {
        Self {
            archetypes: vec![Archetype::default()],
            component_typeid_to_archetype_indices: Default::default(),
            component_typeids_set_to_archetype_index: Default::default(),
            entities: Default::default(),
            entity_to_archetype_index: Default::default(),
        }
    }
}

fn create_raw_component_vec<ComponentType: Debug + Send + Sync + 'static>() -> Box<dyn ComponentVec>
{
    Box::<ComponentVecImpl<ComponentType>>::default()
}

fn borrow_component_vec<ComponentType: 'static>(
    component_vec: &dyn ComponentVec,
) -> ReadComponentVec<ComponentType> {
    if let Some(component_vec) = component_vec
        .as_any()
        .downcast_ref::<ComponentVecImpl<ComponentType>>()
    {
        // This method should only be called once the scheduler has verified
        // that component access can be done without contention.
        // Panicking helps us detect errors in the scheduling algorithm more quickly.
        return match component_vec.try_read() {
            Ok(component_vec) => Some(component_vec),
            Err(TryLockError::WouldBlock) => panic_locked_component_vec::<ComponentType>(),
            Err(TryLockError::Poisoned(_)) => panic!("Lock should not be poisoned!"),
        };
    }
    None
}

fn borrow_component_vec_mut<ComponentType: 'static>(
    component_vec: &dyn ComponentVec,
) -> WriteComponentVec<ComponentType> {
    if let Some(component_vec) = component_vec
        .as_any()
        .downcast_ref::<ComponentVecImpl<ComponentType>>()
    {
        // This method should only be called once the scheduler has verified
        // that component access can be done without contention.
        // Panicking helps us detect errors in the scheduling algorithm more quickly.
        return match component_vec.try_write() {
            Ok(component_vec) => Some(component_vec),
            Err(TryLockError::WouldBlock) => panic_locked_component_vec::<ComponentType>(),
            Err(TryLockError::Poisoned(_)) => panic!("Lock should not be poisoned!"),
        };
    }
    None
}

/*fn intersection_of_multiple_sets<T: Hash + Eq + Clone>(sets: &[FnvHashSet<T>]) -> FnvHashSet<T> {
    let element_overlaps_with_all_other_sets =
        move |element: &&T| sets[1..].iter().all(|set| set.contains(element));
    sets.get(0)
        .unwrap_or(&FnvHashSet::default())
        .iter()
        .filter(element_overlaps_with_all_other_sets)
        .cloned()
        .collect()
}*/
fn intersection_of_multiple_sets<T: IsEnabled + Hash + Eq + Clone>(
    sets: &[HashSet<T, BuildHasherDefault<NoHashHasher<T>>>],
) -> HashSet<T, BuildHasherDefault<NoHashHasher<T>>> {
    let element_overlaps_with_all_other_sets =
        move |element: &&T| sets[1..].iter().all(|set| set.contains(element));
    sets.get(0)
        .unwrap_or(&HashSet::default())
        .iter()
        .filter(element_overlaps_with_all_other_sets)
        .cloned()
        .collect()
}

type ComponentVecImpl<ComponentType> = RwLock<Vec<ComponentType>>;

trait ComponentVec: Debug + Send + Sync {
    fn as_any(&self) -> &dyn Any;
    fn as_any_mut(&mut self) -> &mut dyn Any;
    /// Returns the type stored in the component vector.
    fn stored_type(&self) -> TypeId;
    /// Returns the number of components stored in the component vector.
    fn len(&self) -> usize;
    /// Removes the entity from the component vector.
    fn remove(&self, index: usize);
    /// Removes a component and pushes it to another
    /// archetypes component vector of the same data type.
    fn move_element(&self, source_index: usize, target_arch: &mut Archetype)
        -> ArchetypeResult<()>;
}

impl<T: Debug + Send + Sync + 'static> ComponentVec for ComponentVecImpl<T> {
    fn as_any(&self) -> &dyn Any {
        self
    }

    fn as_any_mut(&mut self) -> &mut dyn Any {
        self
    }

    fn stored_type(&self) -> TypeId {
        TypeId::of::<T>()
    }

    fn len(&self) -> usize {
        Vec::len(&self.read().expect("Lock is poisoned"))
    }

    fn remove(&self, index: usize) {
        self.write().expect("Lock is poisoned").swap_remove(index);
    }

    fn move_element(
        &self,
        source_index: usize,
        target_arch: &mut Archetype,
    ) -> ArchetypeResult<()> {
        let value = self
            .write()
            .expect("Lock is poisoned")
            .swap_remove(source_index);

        if !target_arch.contains_component_type::<T>() {
            target_arch.add_component_vec::<T>()
        }

        let target_vec = target_arch
            .component_typeid_to_component_vec
            .get(&TypeId::of::<T>())
            .expect("component vec has been added if it was not there previously")
            .as_ref();

        let mut component_vec = borrow_component_vec_mut::<T>(target_vec)
            .ok_or(ArchetypeError::CouldNotBorrowComponentVec(TypeId::of::<T>()))?;

        component_vec.push(value);

        Ok(())
    }
}

/// An entity is an identifier that represents a simulated object consisting of multiple
/// different components.
#[derive(Default, Debug, Ord, PartialOrd, Eq, PartialEq, Copy, Clone, Hash)]
pub struct Entity {
    id: usize,
    //_generation: usize,
}

impl IsEnabled for Entity {}

#[cfg(test)]
mod tests {
    use super::systems::*;
    use super::*;
    use test_case::test_case;
    use test_log::test;

    #[derive(Debug)]
    struct A;

    #[derive(Debug)]
    struct B;

    #[derive(Debug)]
    struct C;

    trait BorrowComponentVecsWithSignature {
        fn borrow_component_vecs_with_signature<ComponentType: Debug + Send + Sync + 'static>(
            &self,
            signature: &[TypeId],
        ) -> WorldResult<Vec<ReadComponentVec<ComponentType>>>;

        fn borrow_component_vecs_with_signature_mut<ComponentType: Debug + Send + Sync + 'static>(
            &self,
            signature: &[TypeId],
        ) -> WorldResult<Vec<WriteComponentVec<ComponentType>>>;
    }

    impl BorrowComponentVecsWithSignature for World {
        fn borrow_component_vecs_with_signature<ComponentType: Debug + Send + Sync + 'static>(
            &self,
            signature: &[TypeId],
        ) -> WorldResult<Vec<ReadComponentVec<ComponentType>>> {
            let archetype_indices: Vec<_> =
                self.get_archetype_indices(signature).into_iter().collect();
            self.borrow_component_vecs(&archetype_indices)
        }

        fn borrow_component_vecs_with_signature_mut<
            ComponentType: Debug + Send + Sync + 'static,
        >(
            &self,
            signature: &[TypeId],
        ) -> WorldResult<Vec<WriteComponentVec<ComponentType>>> {
            let archetype_indices: Vec<_> =
                self.get_archetype_indices(signature).into_iter().collect();
            self.borrow_component_vecs_mut(&archetype_indices)
        }
    }

    #[test]
    #[should_panic(expected = "Lock of ComponentVec<ecs::tests::A> is already taken!")]
    fn world_panics_when_trying_to_mutably_borrow_same_components_twice() {
        let mut world = World::default();

        let entity = world.create_new_entity().unwrap();
        world.add_component_to_entity(entity, A).unwrap();

        let _first = world
            .borrow_component_vecs_with_signature_mut::<A>(&[TypeId::of::<A>()])
            .unwrap();
        let _second = world
            .borrow_component_vecs_with_signature_mut::<A>(&[TypeId::of::<A>()])
            .unwrap();
    }

    #[test]
    fn world_doesnt_panic_when_mutably_borrowing_components_after_dropping_previous_mutable_borrow()
    {
        let mut world = World::default();

        let entity = world.create_new_entity().unwrap();

        world.add_component_to_entity(entity, A).unwrap();

        let first = world.borrow_component_vecs_with_signature_mut::<A>(&[TypeId::of::<A>()]);
        drop(first);
        let _second = world.borrow_component_vecs_with_signature_mut::<A>(&[TypeId::of::<A>()]);
    }

    #[test]
    fn world_does_not_panic_when_trying_to_immutably_borrow_same_components_twice() {
        let mut world = World::default();

        let entity = world.create_new_entity().unwrap();

        world.add_component_to_entity(entity, A).unwrap();

        let _first = world.borrow_component_vecs_with_signature::<A>(&[TypeId::of::<A>()]);
        let _second = world.borrow_component_vecs_with_signature::<A>(&[TypeId::of::<A>()]);
    }

    // Archetype tests:

    #[test]
    fn type_id_order_does_not_affects_fetching_of_correct_archetype() {
        let (world, _, _, _, _) = setup_world_with_3_entities_with_u32_and_i32_components();

        let type_vector_1 = vec![TypeId::of::<u32>(), TypeId::of::<i32>()];
        let type_vector_2 = vec![TypeId::of::<i32>(), TypeId::of::<u32>()];
        let result_1 = world
            .get_exactly_matching_archetype(&type_vector_1)
            .unwrap();
        let result_2 = world
            .get_exactly_matching_archetype(&type_vector_2)
            .unwrap();

        assert_eq!(result_1, result_2);
    }

    #[test]
    fn entities_change_archetype_after_component_addition() {
        let mut world = World::default();
        let entity = world.create_new_entity().unwrap();

        world.add_component_to_entity(entity, A).unwrap();

        let mut actual_index = *world.entity_to_archetype_index.get(&entity).unwrap();

        assert_eq!(actual_index, 1);

        world.add_component_to_entity(entity, B).unwrap();

        actual_index = *world.entity_to_archetype_index.get(&entity).unwrap();

        assert_eq!(actual_index, 2);
    }

    #[test]
    fn entities_change_archetype_after_component_removal() {
        let mut world = World::default();

        let entity = world.create_new_entity().unwrap();

        world.add_component_to_entity(entity, A).unwrap();

        let mut actual_index = *world.entity_to_archetype_index.get(&entity).unwrap();

        assert_eq!(actual_index, 1);

        world
            .remove_component_type_from_entity::<A>(entity)
            .unwrap();

        actual_index = *world.entity_to_archetype_index.get(&entity).unwrap();

        assert_eq!(actual_index, 0);
    }

    #[test]
    fn last_entity_in_archetype_moves_between_archetypes_as_expected() {
        let mut world = World::default();

        let entity = world.create_new_entity().unwrap(); // Arch 0

        world.add_component_to_entity(entity, A).unwrap(); // Arch 1
        world.add_component_to_entity(entity, B).unwrap(); // Arch 2

        let mut actual_index = *world.entity_to_archetype_index.get(&entity).unwrap();

        assert_eq!(actual_index, 2);

        world
            .remove_component_type_from_entity::<A>(entity)
            .unwrap(); // Arch 3

        actual_index = *world.entity_to_archetype_index.get(&entity).unwrap();

        assert_eq!(actual_index, 3);

        world
            .remove_component_type_from_entity::<B>(entity)
            .unwrap(); // Arch 0

        actual_index = *world.entity_to_archetype_index.get(&entity).unwrap();

        assert_eq!(actual_index, 0);
    }

    fn setup_world_with_3_entities_with_u32_and_i32_components(
    ) -> (World, usize, Entity, Entity, Entity) {
        let mut world = World::default();

        let entity1 = world.create_new_entity().unwrap();
        let entity2 = world.create_new_entity().unwrap();
        let entity3 = world.create_new_entity().unwrap();

        world.add_component_to_entity(entity1, 1_u32).unwrap();
        world.add_component_to_entity(entity1, 1_i32).unwrap();

        world.add_component_to_entity(entity2, 2_u32).unwrap();
        world.add_component_to_entity(entity2, 2_i32).unwrap();

        world.add_component_to_entity(entity3, 3_u32).unwrap();
        world.add_component_to_entity(entity3, 3_i32).unwrap();

        // All entities in archetype with index 2 now
        (world, 2, entity1, entity2, entity3)
    }

    type UnwrappedReadComponentVec<'a, ComponentType> = RwLockReadGuard<'a, Vec<ComponentType>>;

    fn get_u32_and_i32_component_vectors(
        archetype: &Archetype,
    ) -> (
        UnwrappedReadComponentVec<u32>,
        UnwrappedReadComponentVec<i32>,
    ) {
        let component_vec_u32 = archetype
            .component_typeid_to_component_vec
            .get(&TypeId::of::<u32>())
            .unwrap()
            .as_ref();
        let u32_read_vec = borrow_component_vec::<u32>(component_vec_u32);

        let component_vec_i32 = archetype
            .component_typeid_to_component_vec
            .get(&TypeId::of::<i32>())
            .unwrap()
            .as_ref();
        let i32_read_vec = borrow_component_vec::<i32>(component_vec_i32);

        (u32_read_vec.unwrap(), i32_read_vec.unwrap())
    }

    #[test]
    fn entities_contain_correct_values_after_adding_components() {
        let (world, relevant_archetype_index, _, _, _) =
            setup_world_with_3_entities_with_u32_and_i32_components();

        let archetype = world.archetypes.get(relevant_archetype_index).unwrap();

        let (u32_read_vec, i32_read_vec) = get_u32_and_i32_component_vectors(archetype);
        let u32_values = u32_read_vec;
        let i32_values = i32_read_vec;

        assert_eq!(&[1_u32, 2_u32, 3_u32], &u32_values[..]);
        assert_eq!(&[1_i32, 2_i32, 3_i32], &i32_values[..]);
    }

    #[test]
    fn entities_are_in_expected_order_according_to_when_components_were_added() {
        let (world, relevant_archetype_index, entity1, entity2, entity3) =
            setup_world_with_3_entities_with_u32_and_i32_components();

        let archetype = world.archetypes.get(relevant_archetype_index).unwrap();

        assert_eq!(archetype.entity_order, vec![entity1, entity2, entity3]);
    }

    #[test]
    fn entity_to_component_index_gives_expected_values_after_addition() {
        let (world, relevant_archetype_index, entity1, entity2, entity3) =
            setup_world_with_3_entities_with_u32_and_i32_components();

        let archetype = world.archetypes.get(relevant_archetype_index).unwrap();

        let entity1_component_index = *archetype.entity_to_component_index.get(&entity1).unwrap();
        let entity2_component_index = *archetype.entity_to_component_index.get(&entity2).unwrap();
        let entity3_component_index = *archetype.entity_to_component_index.get(&entity3).unwrap();

        assert_eq!(entity1_component_index, 0);
        assert_eq!(entity2_component_index, 1);
        assert_eq!(entity3_component_index, 2);
    }

    #[test]
    fn entity_values_are_removed_from_archetype_after_addition() {
        let (mut world, relevant_archetype_index, entity1, _, _) =
            setup_world_with_3_entities_with_u32_and_i32_components();

        // Add component to entity1 causing it to move to Arch_3
        world.add_component_to_entity(entity1, 1_usize).unwrap();

        let archetype = world.archetypes.get(relevant_archetype_index).unwrap();

        let (u32_read_vec, i32_read_vec) = get_u32_and_i32_component_vectors(archetype);
        let u32_values = u32_read_vec;
        let i32_values = i32_read_vec;

        assert!(u32_values.get(2).is_none());
        assert!(i32_values.get(2).is_none());
    }

    #[test]
    fn values_swap_index_after_entity_has_been_moved_by_addition() {
        let (mut world, relevant_archetype_index, entity1, _, _) =
            setup_world_with_3_entities_with_u32_and_i32_components();

        // Add component to entity1 causing it to move to Arch_3
        world.add_component_to_entity(entity1, 1_usize).unwrap();

        let archetype = world.archetypes.get(relevant_archetype_index).unwrap();

        let (u32_read_vec, i32_read_vec) = get_u32_and_i32_component_vectors(archetype);
        let u32_values = u32_read_vec;
        let i32_values = i32_read_vec;

        assert_eq!(&u32_values[..2], &[3_u32, 2_u32]);
        assert_eq!(&i32_values[..2], &[3_i32, 2_i32]);
    }

    #[test]
    fn entity_order_swap_index_after_entity_has_been_moved_by_addition() {
        let (mut world, relevant_archetype_index, entity1, entity2, entity3) =
            setup_world_with_3_entities_with_u32_and_i32_components();

        // Add component to entity1 causing it to move to Arch_3
        world.add_component_to_entity(entity1, 1_usize).unwrap();

        let archetype = world.archetypes.get(relevant_archetype_index).unwrap();

        assert_eq!(archetype.entity_order, vec![entity3, entity2]);
    }

    #[test]
    fn entity_to_component_index_is_updated_after_move_by_addition() {
        let (mut world, relevant_archetype_index, entity1, entity2, entity3) =
            setup_world_with_3_entities_with_u32_and_i32_components();

        // Add component to entity1 causing it to move to Arch_3
        world.add_component_to_entity(entity1, 1_usize).unwrap();

        let archetype = world.archetypes.get(relevant_archetype_index).unwrap();

        let entity1_component_index = archetype.entity_to_component_index.get(&entity1);
        let entity2_component_index = archetype.entity_to_component_index.get(&entity2);
        let entity3_component_index = archetype.entity_to_component_index.get(&entity3);
        assert!(entity1_component_index.is_none());
        assert_eq!(entity2_component_index, Some(&1));
        assert_eq!(entity3_component_index, Some(&0));
    }

    #[test]
    fn entities_are_added_to_worlds_entity_list() {
        let (mut world, _, entity1, entity2, entity3) =
            setup_world_with_3_entities_with_u32_and_i32_components();

        // Add component to entity1 causing it to move to Arch_3
        world.add_component_to_entity(entity1, 1_usize).unwrap();

        assert_eq!(world.entities, vec![entity1, entity2, entity3]);
    }

    #[test]
    fn entity_to_archetype_index_is_updated_correctly_after_move_by_addition() {
        let (mut world, _, entity1, entity2, entity3) =
            setup_world_with_3_entities_with_u32_and_i32_components();

        // Add component to entity1 causing it to move to Arch_3
        world.add_component_to_entity(entity1, 1_usize).unwrap();

        let entity1_archetype_index = *world.entity_to_archetype_index.get(&entity1).unwrap();
        let entity2_archetype_index = *world.entity_to_archetype_index.get(&entity2).unwrap();
        let entity3_archetype_index = *world.entity_to_archetype_index.get(&entity3).unwrap();
        assert_eq!(entity1_archetype_index, 3_usize);
        assert_eq!(entity2_archetype_index, 2_usize);
        assert_eq!(entity3_archetype_index, 2_usize);
    }

    #[test]
    fn entities_contain_correct_values_after_removing_components() {
        let (mut world, relevant_archetype_index, entity1, _, _) =
            setup_world_with_3_entities_with_u32_and_i32_components();

        world
            .remove_component_type_from_entity::<u32>(entity1)
            .unwrap();

        let archetype_2 = world.archetypes.get(relevant_archetype_index).unwrap();

        let archetype_3 = world.archetypes.get(3).unwrap();

        let arch_3_i32_values = archetype_3.borrow_component_vec::<i32>().unwrap();

        let (u32_read_vec, i32_read_vec) = get_u32_and_i32_component_vectors(archetype_2);
        let arch_2_u32_values = u32_read_vec;
        let arch_2_i32_values = i32_read_vec;

        assert_eq!([3_u32, 2_u32], arch_2_u32_values[..]);
        assert_eq!([3_i32, 2_i32], arch_2_i32_values[..]);
        assert_eq!([1_i32], arch_3_i32_values[..]);
    }

    #[test]
    fn entity_to_component_index_gives_expected_values_after_removal() {
        let (mut world, relevant_archetype_index, entity1, entity2, entity3) =
            setup_world_with_3_entities_with_u32_and_i32_components();

        // Add component to entity1 causing it to move to Arch_3
        world
            .remove_component_type_from_entity::<u32>(entity1)
            .unwrap();

        let archetype_1 = world.archetypes.get(3).unwrap();
        let archetype_2 = world.archetypes.get(relevant_archetype_index).unwrap();

        let arch_1_entity1_component_index = archetype_1.entity_to_component_index.get(&entity1);

        let arch_2_entity1_component_index = archetype_2.entity_to_component_index.get(&entity1);
        let arch_2_entity2_component_index = archetype_2.entity_to_component_index.get(&entity2);
        let arch_2_entity3_component_index = archetype_2.entity_to_component_index.get(&entity3);

        assert_eq!(arch_1_entity1_component_index, Some(&0));
        assert_eq!(arch_2_entity1_component_index, None);
        assert_eq!(arch_2_entity2_component_index, Some(&1));
        assert_eq!(arch_2_entity3_component_index, Some(&0));
    }

    #[test]
    fn entity_values_are_removed_from_archetype_after_removal() {
        let (mut world, relevant_archetype_index, entity1, _, _) =
            setup_world_with_3_entities_with_u32_and_i32_components();

        // Add component to entity1 causing it to move to Arch_3
        world
            .remove_component_type_from_entity::<u32>(entity1)
            .unwrap();

        let archetype = world.archetypes.get(relevant_archetype_index).unwrap();

        let (u32_read_vec, i32_read_vec) = get_u32_and_i32_component_vectors(archetype);
        let u32_values = u32_read_vec;
        let i32_values = i32_read_vec;

        assert!(u32_values.get(2).is_none());
        assert!(i32_values.get(2).is_none());
    }

    #[test]
    fn values_swap_index_after_entity_has_been_moved_by_removal() {
        let (mut world, relevant_archetype_index, entity1, _, _) =
            setup_world_with_3_entities_with_u32_and_i32_components();

        // Add component to entity1 causing it to move to Arch_3
        world
            .remove_component_type_from_entity::<u32>(entity1)
            .unwrap();

        let archetype = world.archetypes.get(relevant_archetype_index).unwrap();

        let (u32_read_vec, i32_read_vec) = get_u32_and_i32_component_vectors(archetype);
        let u32_values = u32_read_vec;
        let i32_values = i32_read_vec;

        assert_eq!(&u32_values[..2], &[3_u32, 2_u32]);
        assert_eq!(&i32_values[..2], &[3_i32, 2_i32]);
    }

    #[test]
    fn entity_order_swap_index_after_entity_has_been_moved_by_removal() {
        let (mut world, relevant_archetype_index, entity1, entity2, entity3) =
            setup_world_with_3_entities_with_u32_and_i32_components();

        // Add component to entity1 causing it to move to Arch_3
        world
            .remove_component_type_from_entity::<u32>(entity1)
            .unwrap();

        let archetype = world.archetypes.get(relevant_archetype_index).unwrap();

        assert_eq!(archetype.entity_order, vec![entity3, entity2]);
    }

    #[test]
    fn entity_to_component_index_is_updated_after_move_by_removal() {
        let (mut world, relevant_archetype_index, entity1, entity2, entity3) =
            setup_world_with_3_entities_with_u32_and_i32_components();

        // Add component to entity1 causing it to move to Arch_3
        world
            .remove_component_type_from_entity::<u32>(entity1)
            .unwrap();

        let archetype = world.archetypes.get(relevant_archetype_index).unwrap();

        let entity1_component_index = archetype.entity_to_component_index.get(&entity1);
        let entity2_component_index = archetype.entity_to_component_index.get(&entity2);
        let entity3_component_index = archetype.entity_to_component_index.get(&entity3);
        assert!(entity1_component_index.is_none());
        assert_eq!(entity2_component_index, Some(&1));
        assert_eq!(entity3_component_index, Some(&0));
    }

    #[test]
    fn entity_to_archetype_index_is_updated_correctly_after_move_by_removal() {
        let (mut world, _, entity1, entity2, entity3) =
            setup_world_with_3_entities_with_u32_and_i32_components();

        // Remove component from entity1 causing it to move to Arch_3
        world
            .remove_component_type_from_entity::<u32>(entity1)
            .unwrap();

        let entity1_archetype_index = *world.entity_to_archetype_index.get(&entity1).unwrap();
        let entity2_archetype_index = *world.entity_to_archetype_index.get(&entity2).unwrap();
        let entity3_archetype_index = *world.entity_to_archetype_index.get(&entity3).unwrap();
        assert_eq!(entity1_archetype_index, 3_usize);
        assert_eq!(entity2_archetype_index, 2_usize);
        assert_eq!(entity3_archetype_index, 2_usize);
    }

    #[test]
    #[should_panic]
    fn error_when_adding_existing_component_type_to_entity() {
        let mut world = World::default();

        let entity = world.create_new_entity().unwrap(); // arch_0

        let component_1: usize = 10;
        let component_2: usize = 20;

        world.add_component_to_entity(entity, component_1).unwrap();
        world.add_component_to_entity(entity, component_2).unwrap();
    }

    #[test]
    #[should_panic]
    fn error_when_removing_nonexistent_component_type_to_entity() {
        let mut world = World::default();

        let entity = world.create_new_entity().unwrap(); // arch_0

        world
            .remove_component_type_from_entity::<i32>(entity)
            .unwrap();
    }

    #[test]
    fn entities_maintain_component_values_after_moving() {
        let mut world = World::default();

        let entity = world.create_new_entity().unwrap(); // arch_0

        let component_1: usize = 10;
        let component_2: f32 = 123_f32;
        let component_3: i64 = 321;

        world.add_component_to_entity(entity, component_1).unwrap(); // arch_1
        world.add_component_to_entity(entity, component_2).unwrap(); // arch_2
        world.add_component_to_entity(entity, component_3).unwrap(); // arch_3

        world
            .remove_component_type_from_entity::<f32>(entity)
            .unwrap(); // arch_4

        // fetch values from arch_4
        let archetype_4: &Archetype = world.archetypes.get(4).unwrap();

        let component_vec_4_usize = archetype_4.borrow_component_vec::<usize>().unwrap();
        let value_usize = component_vec_4_usize.first().unwrap();

        let component_vec_4_i64 = archetype_4.borrow_component_vec::<i64>().unwrap();
        let value_i64 = component_vec_4_i64.first().unwrap();

        assert_eq!(*value_usize, 10);
        assert_eq!(*value_i64, 321);
    }

    fn setup_world_with_three_entities_and_components() -> World {
        // Arrange
        let mut world = World::default();

        let entity1 = world.create_new_entity().unwrap();
        let entity2 = world.create_new_entity().unwrap();
        let entity3 = world.create_new_entity().unwrap();

        // insert some components...
        world.add_component_to_entity::<u64>(entity1, 1).unwrap();
        world.add_component_to_entity::<u32>(entity1, 2).unwrap();

        world.add_component_to_entity::<u64>(entity2, 3).unwrap();
        world.add_component_to_entity::<u32>(entity2, 4).unwrap();

        world.add_component_to_entity::<u32>(entity3, 6).unwrap();

        world
    }

    #[test]
    fn borrow_with_signature_returns_expected_values() {
        // Arrange
        let world = setup_world_with_three_entities_and_components();

        // Act
        // Borrow all vecs containing u32 from archetypes have the signature u32
        let vecs_u32 = world
            .borrow_component_vecs_with_signature::<u32>(&[TypeId::of::<u32>()])
            .unwrap();
        eprintln!("vecs_u32 = {vecs_u32:#?}");
        // Assert
        // Collect values from vecs
        let result: HashSet<u32> = vecs_u32
            .iter()
            .flat_map(|component_vec| component_vec.as_ref().unwrap().iter().copied())
            .collect();
        println!("{result:?}");

        assert_eq!(result, HashSet::from([2, 4, 6]))
    }

    #[test]
    fn borrowing_non_existent_component_returns_empty_vec() {
        // Arrange
        let world = setup_world_with_three_entities_and_components();

        // Act
        let vecs_f32 = world
            .borrow_component_vecs_with_signature::<f32>(&[TypeId::of::<f32>()])
            .unwrap();
        eprintln!("vecs_f32 = {vecs_f32:#?}");
        // Assert
        // Collect values from vecs
        let result: Vec<f32> = vecs_f32
            .iter()
            .flat_map(|component_vec| component_vec.as_ref().unwrap().iter().copied())
            .collect();
        println!("{result:?}");

        assert_eq!(result, vec![])
    }

    #[test]
    fn querying_with_archetypes() {
        // Arrange
        let world = setup_world_with_three_entities_and_components();

        let mut result: HashSet<u32> = HashSet::new();

        let archetypes: Vec<ArchetypeIndex> = world
            .get_archetype_indices(&[TypeId::of::<u32>()])
            .into_iter()
            .collect();

        let mut borrowed = <Read<u32> as SystemParameter>::borrow(&world, &archetypes).unwrap();

        // SAFETY: This is safe because the result from fetch_parameter will not outlive borrowed
        unsafe {
            while let Some(parameter) =
                <Read<u32> as SystemParameter>::fetch_parameter(&mut borrowed)
            {
                result.insert(*parameter);
            }
        }

        assert_eq!(result, HashSet::from([2, 4, 6]))
    }

    #[test]
    #[should_panic]
    fn borrowing_component_vec_twice_from_archetype_causes_panic() {
        let mut archetype = Archetype::default();
        archetype.add_component_vec::<u32>();

        let borrow_1 = archetype.borrow_component_vec_mut::<u32>();
        let borrow_2 = archetype.borrow_component_vec_mut::<u32>();

        // Drop after both have been borrowed to make sure they both live this long.
        drop(borrow_1);
        drop(borrow_2);
    }

    #[test]
    fn borrowing_component_vec_after_reference_has_been_dropped_does_not_cause_panic() {
        let mut archetype = Archetype::default();
        archetype.add_component_vec::<u32>();

        let borrow_1 = archetype.borrow_component_vec_mut::<u32>();
        drop(borrow_1);

        let borrow_2 = archetype.borrow_component_vec_mut::<u32>();
        drop(borrow_2);
    }

    #[test]
    fn borrowing_two_different_component_vecs_from_archetype_does_not_cause_panic() {
        let mut archetype = Archetype::default();
        archetype.add_component_vec::<u32>();
        archetype.add_component_vec::<u64>();

        let a = archetype.borrow_component_vec_mut::<u32>();
        let b = archetype.borrow_component_vec_mut::<u64>();

        // Drop after both have been borrowed to make sure they both live this long.
        drop(a);
        drop(b);
    }

    // Intersection tests:
    #[test_case(vec![vec![1,2,3]], vec![1,2,3]; "self intersection")]
    #[test_case(vec![vec![1,2,3], vec![1,2,3]], vec![1,2,3]; "two of the same")]
    #[test_case(vec![vec![1], vec![2,3], vec![4]], vec![]; "no overlap, no matches")]
    #[test_case(vec![vec![1,2], vec![2,3], vec![3,4]], vec![]; "some overlap, no matches")]
    #[test_case(vec![vec![1,2,3,4], vec![2,3], vec![3,4]], vec![3]; "some matches")]
    #[test_case(vec![vec![]], vec![]; "empty")]
    #[test_case(vec![vec![], vec![], vec![], vec![]], vec![]; "multiple empty")]
    #[test_case(vec![vec![], vec![1,2,3,4]], vec![]; "one empty, one not")]
    #[test_case(vec![vec![]], vec![]; "all empty")]
    #[test_case(vec![vec![2,1,1,1,1], vec![1,1,1,1,2], vec![1,1,2,1,1]], vec![2,1,1,1,1]; "multiple of the same number")]
    fn intersection_returns_expected_values(
        test_vecs: Vec<Vec<usize>>,
        expected_value: Vec<usize>,
    ) {
        // Construct test values, to avoid upsetting Rust and test_case
        let borrowed_test_vecs: Vec<HashSet<usize, BuildHasherDefault<NoHashHasher<usize>>>> =
            test_vecs
                .iter()
                .map(|vec| HashSet::from_iter(vec.clone()))
                .collect();
        let borrowed_expected_value: HashSet<usize, BuildHasherDefault<NoHashHasher<usize>>> =
            expected_value.into_iter().collect();

        // Perform intersection operation
        let result = intersection_of_multiple_sets(&borrowed_test_vecs);

        // Assert intersection result equals expected value
        assert_eq!(result, borrowed_expected_value);
    }
}<|MERGE_RESOLUTION|>--- conflicted
+++ resolved
@@ -135,12 +135,8 @@
 pub struct BasicApplication {
     /// The place in which all components and entities roam freely, living their best lives.
     pub world: World,
-<<<<<<< HEAD
-    systems: Vec<Box<dyn System>>,
-=======
     /// All [`System`]s that will be executed in the application's [`World`].
     pub systems: Vec<Box<dyn System>>,
->>>>>>> 1c56bbe2
 }
 
 /// The entry-point of the entire program, containing all of the entities, components and systems.
