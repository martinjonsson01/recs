//! The core Entity Component System of the engine.

// Used for more efficient command buffer filtering.
#![feature(drain_filter)]
// Used to be able to cast AnyComponent to Any, which is possible since AnyComponent: Any.
#![feature(trait_upcasting)]
// rustc lints
#![warn(
    let_underscore,
    nonstandard_style,
    unused,
    explicit_outlives_requirements,
    meta_variable_misuse,
    missing_debug_implementations,
    missing_docs,
    non_ascii_idents,
    noop_method_call,
    pointer_structural_match,
    trivial_casts,
    trivial_numeric_casts
)]
// clippy lints
#![warn(
    clippy::cognitive_complexity,
    clippy::dbg_macro,
    clippy::if_then_some_else_none,
    clippy::print_stdout,
    clippy::print_stderr,
    clippy::rc_mutex,
    clippy::unwrap_used,
    clippy::large_enum_variant
)]

mod archetypes;
pub mod filter;
pub mod logging;
pub mod profiling;
pub mod systems;

use crate::archetypes::{Archetype, ArchetypeError};
use crate::systems::command_buffers::{
    CommandPlayer, CommandReceiver, ComponentAddition, ComponentRemoval, EntityCreation,
};
use crate::systems::SystemError::CannotRunSequentially;
use crate::systems::{IntoSystem, System, SystemError, SystemParameters, SystemResult};
use crate::BasicApplicationError::ScheduleGeneration;
use crossbeam::channel::{bounded, Receiver, Sender, TryRecvError};
use fnv::FnvHashMap;
use itertools::Itertools;
use nohash_hasher::{IsEnabled, NoHashHasher};
use parking_lot::{RwLockReadGuard, RwLockWriteGuard};
use std::any::TypeId;
use std::collections::{HashMap, HashSet};
use std::error::Error;
use std::fmt::Debug;
use std::hash::{BuildHasherDefault, Hash, Hasher};
use thiserror::Error;

/// Builds and configures an [`Application`] instance.
pub trait ApplicationBuilder: Default {
    /// Which type of application is constructed.
    type App;

    /// Registers a new system to run in the world.
    fn add_system<System, Parameters>(self, system: System) -> Self
    where
        System: IntoSystem<Parameters>,
        Parameters: SystemParameters;

    /// Registers multiple new systems to run in the world.
    fn add_systems<System, Parameters>(self, systems: impl IntoIterator<Item = System>) -> Self
    where
        System: IntoSystem<Parameters>,
        Parameters: SystemParameters;

    /// Completes the building and returns the created [`Application`].
    fn build(self) -> Self::App;
}

/// Constructs a [`BasicApplication`].
#[derive(Debug, Default)]
pub struct BasicApplicationBuilder {
    systems: Vec<Box<dyn System>>,
}

impl ApplicationBuilder for BasicApplicationBuilder {
    type App = BasicApplication;

    fn add_system<System, Parameters>(mut self, system: System) -> Self
    where
        System: IntoSystem<Parameters>,
        Parameters: SystemParameters,
    {
        self.systems.push(Box::new(system.into_system()));
        self
    }

    fn add_systems<System, Parameters>(mut self, systems: impl IntoIterator<Item = System>) -> Self
    where
        System: IntoSystem<Parameters>,
        Parameters: SystemParameters,
    {
        for system in systems {
            self = self.add_system(system);
        }
        self
    }

    fn build(self) -> Self::App {
        BasicApplication {
            world: Default::default(),
            systems: self.systems,
        }
    }
}

fn intersection_of_multiple_sets<T: IsEnabled + Hash + Eq + Clone>(
    sets: &[NoHashHashSet<T>],
) -> NoHashHashSet<T> {
    let element_overlaps_with_all_other_sets =
        move |element: &&T| sets[1..].iter().all(|set| set.contains(element));
    sets.get(0)
        .unwrap_or(&HashSet::default())
        .iter()
        .filter(element_overlaps_with_all_other_sets)
        .cloned()
        .collect()
}

/// An error in the application.
#[derive(Error, Debug)]
pub enum BasicApplicationError {
    /// Failed to generate schedule for given systems.
    #[error("failed to generate schedule for given systems")]
    ScheduleGeneration(#[source] ScheduleError),
    /// Failed to execute systems.
    #[error("failed to execute systems")]
    Execution(#[source] ExecutionError),
    /// Failed to execute world operation.
    #[error("failed to perform world operation")]
    World(#[source] WorldError),
    /// Failed to add component to entity.
    #[error("failed to add component {0:?} to entity {1:?}")]
    ComponentAdding(#[source] WorldError, String, Entity),
}

/// The entry-point of the entire program, containing all of the entities, components and systems.
pub trait Application {
    /// The type of errors returned by application methods.
    type Error: std::error::Error + Send + Sync + 'static;

    /// Spawns a new entity.
    fn create_entity(&mut self) -> Result<Entity, Self::Error>;

    /// Removes entities and their associated component data.
    fn remove_entities(
        &mut self,
        entities: impl IntoIterator<Item = Entity>,
    ) -> Result<(), Self::Error>;

    /// Adds a new component to a given entity.
    fn add_component<ComponentType: Debug + Send + Sync + 'static>(
        &mut self,
        entity: Entity,
        component: ComponentType,
    ) -> Result<(), Self::Error>;

    /// Removes a component type from a given entity.
    fn remove_component<ComponentType: Debug + Send + Sync + 'static>(
        &mut self,
        entity: Entity,
    ) -> Result<(), Self::Error>;

    /// Adds a new [`System`] to the application, after construction has already finished.
    fn add_system<System, Parameters>(&mut self, system: System)
    where
        System: IntoSystem<Parameters>,
        Parameters: SystemParameters;

    /// Starts the application. This function does not return until the shutdown command has
    /// been received.
    fn run<E: Executor + 'static, S: Schedule + 'static>(
        self,
        shutdown_receiver: Receiver<()>,
    ) -> Result<(), Self::Error>;
}

/// Whether an operation on the application succeeded.
pub type BasicAppResult<T, E = BasicApplicationError> = Result<T, E>;

/// A basic type of [`Application`], with not much extra functionality.
#[derive(Default, Debug)]
pub struct BasicApplication {
    /// The place in which all components and entities roam freely, living their best lives.
    pub world: World,
    /// All [`System`]s that will be executed in the application's [`World`].
    pub systems: Vec<Box<dyn System>>,
}

impl Application for BasicApplication {
    type Error = BasicApplicationError;

    fn create_entity(&mut self) -> Result<Entity, Self::Error> {
        self.world
            .create_empty_entity()
            .map_err(BasicApplicationError::World)
    }

    fn remove_entities(
        &mut self,
        entities: impl IntoIterator<Item = Entity>,
    ) -> Result<(), Self::Error> {
        self.world
            .delete_entities(entities)
            .map_err(BasicApplicationError::World)
    }

    fn add_component<ComponentType: Debug + Send + Sync + 'static>(
        &mut self,
        entity: Entity,
        component: ComponentType,
    ) -> Result<(), Self::Error> {
        let component_text = format!("{component:?}");
        self.world
            .add_component_to_entity(entity, component)
            .map_err(|error| BasicApplicationError::ComponentAdding(error, component_text, entity))
    }

    fn remove_component<ComponentType: Debug + Send + Sync + 'static>(
        &mut self,
        entity: Entity,
    ) -> Result<(), Self::Error> {
        self.world
            .remove_component_type_from_entity::<ComponentType>(entity)
            .map_err(BasicApplicationError::World)
    }

    fn add_system<System, Parameters>(&mut self, system: System)
    where
        System: IntoSystem<Parameters>,
        Parameters: SystemParameters,
    {
        self.systems.push(Box::new(system.into_system()));
    }

    fn run<E: Executor + 'static, S: Schedule + 'static>(
        self,
        shutdown_receiver: Receiver<()>,
    ) -> Result<(), Self::Error> {
        let mut runner = self.into_tickable::<E, S>()?;
        while let Err(TryRecvError::Empty) = shutdown_receiver.try_recv() {
            runner.tick()?;
            runner.playback_commands()?;
        }
        Ok(())
    }
}

/// Something that can be turned into being able to run one tick at a time.
pub trait IntoTickable {
    /// The type of errors returned by the object.
    type Error: std::error::Error + Send + Sync + 'static;

    /// The runnable version of the object.
    type Runnable<E: Executor, S: Schedule>: Tickable<E, S>;

    /// Prepares for execution
    fn into_tickable<E: Executor, S: Schedule>(self) -> Result<Self::Runnable<E, S>, Self::Error>;
}

/// Something able to run one tick at a time.
pub trait Tickable<E: Executor, S: Schedule> {
    /// The type of errors returned by the object.
    type Error: std::error::Error + Send + Sync + 'static;

    /// Runs a single tick, i.e. a single iteration.
    fn tick(&mut self) -> Result<(), Self::Error>;
}

/// A way of executing a `ecs::Schedule`.
pub trait Executor: Default {
    /// Executes systems in a world according to a given schedule for a single tick,
    /// meaning all systems get to execute once.
    fn execute_once<S: Schedule>(&mut self, schedule: &mut S, world: &World)
        -> ExecutionResult<()>;
}

/// A way of running applications.
#[derive(Debug)]
pub struct ApplicationRunner<Executor, Schedule> {
    world: World,
    executor: Executor,
    schedule: Schedule,
    command_receivers: Vec<CommandReceiver>,
}

impl IntoTickable for BasicApplication {
    type Error = BasicApplicationError;
    type Runnable<E: Executor, S: Schedule> = ApplicationRunner<E, S>;

    fn into_tickable<E: Executor, S: Schedule>(self) -> Result<Self::Runnable<E, S>, Self::Error> {
        let executor = E::default();
        let command_receivers = self
            .systems
            .iter()
            .map(|system| system.command_receiver())
            .collect();
        let schedule = S::generate(self.systems).map_err(ScheduleGeneration)?;
        Ok(ApplicationRunner {
            world: self.world,
            executor,
            schedule,
            command_receivers,
        })
    }
}

impl<E, S> Tickable<E, S> for ApplicationRunner<E, S>
where
    S: Schedule,
    E: Executor,
{
    type Error = BasicApplicationError;

    fn tick(&mut self) -> Result<(), Self::Error> {
        self.executor
            .execute_once(&mut self.schedule, &self.world)
            .map_err(BasicApplicationError::Execution)
    }
}

/// An error occurred during execution.
#[derive(Error, Debug)]
pub enum ExecutionError {
    /// Could not execute due to error in schedule.
    #[error("could not execute due to error in schedule")]
    Schedule(#[source] ScheduleError),
    /// Could not execute system.
    #[error("could not execute system")]
    System(#[source] SystemError),
    /// The executor has not been properly initialized.
    #[error("the executor has not been properly initialized")]
    Uninitialized,
    /// This executor is already running.
    #[error("this executor is already running")]
    AlreadyRunning,
}

/// Whether an execution succeeded.
pub type ExecutionResult<T, E = ExecutionError> = Result<T, E>;

/// Runs systems in sequence, one after the other.
#[derive(Default, Debug)]
pub struct Sequential;

impl Executor for Sequential {
    fn execute_once<S: Schedule>(
        &mut self,
        schedule: &mut S,
        world: &World,
    ) -> ExecutionResult<()> {
        loop {
            let systems =
                schedule.currently_executable_systems_with_reaction(NewTickReaction::ReturnError);
            match systems {
                Ok(systems) => {
                    for system in systems {
                        system.run(world).map_err(ExecutionError::System)?;
                    }
                }
                Err(ScheduleError::NewTick) => {
                    return Ok(());
                }
                Err(schedule_error) => {
                    return Err(ExecutionError::Schedule(schedule_error));
                }
            }
        }
    }
}

/// An error occurred during a schedule operation.
#[derive(Error, Debug)]
pub enum ScheduleError {
    /// Failed to generate schedule from the given systems.
    #[error("failed to generate schedule from the given systems: {0:?}")]
    Generation(String, #[source] Box<dyn Error + Send + Sync>),
    /// Could not get next systems in schedule to execute.
    #[error("could not get next systems in schedule to execute")]
    NextSystems(#[source] Box<dyn Error + Send + Sync>),
    /// A new tick will begin next time systems are requested.
    #[error("a new tick will begin next time systems are requested")]
    NewTick,
}

/// Whether a schedule operation succeeded.
pub type ScheduleResult<T, E = ScheduleError> = Result<T, E>;

/// How the schedule should handle starting a new tick.
#[derive(Debug, Ord, PartialOrd, Eq, PartialEq, Copy, Clone)]
pub enum NewTickReaction {
    /// When a new tick is going to begin, don't immediately start it.
    /// Instead, return an error indicating that the next call will begin a new tick.
    ReturnError,
    /// Begin the new tick immediately, returning the start-systems of the new tick.
    ReturnNewTick,
}

/// An ordering of `ecs::System` executions.
pub trait Schedule: Debug + Sized {
    /// Creates a scheduling of the given systems.
    fn generate(systems: Vec<Box<dyn System>>) -> ScheduleResult<Self>;

    /// Gets systems that are safe to execute concurrently right now.
    /// If none are available, this function __blocks__ until some are.
    ///
    /// The returned value is a [`SystemExecutionGuard`] which keeps track of when the
    /// system is executed, so this function can stop blocking when dependencies are cleared.
    ///
    /// Calls to this function are not idempotent, meaning after systems have been returned
    /// once they will not be returned again until the next tick (when all systems have run once).
    ///
    /// When a new tick begins, this function will immediately return the systems of the
    /// new tick. If you wish to be given a warning when a new tick begins, take a look at
    /// [Schedule::currently_executable_systems_with_reaction].
    fn currently_executable_systems(&mut self) -> ScheduleResult<Vec<SystemExecutionGuard>> {
        self.currently_executable_systems_with_reaction(NewTickReaction::ReturnNewTick)
    }

    /// The same as [Schedule::currently_executable_systems], but you can control how
    /// new ticks will be handled using [NewTickReaction].
    fn currently_executable_systems_with_reaction(
        &mut self,
        new_tick_reaction: NewTickReaction,
    ) -> ScheduleResult<Vec<SystemExecutionGuard>>;
}

/// A wrapper around a system that monitors when the system has been executed.
#[derive(Debug)]
pub struct SystemExecutionGuard {
    /// A system to be executed.
    pub system: Box<dyn System>,
    /// When this sender is dropped, that signals to the [`Schedule`] that this system
    /// is finished executing.
    pub finished_sender: Sender<()>,
}

impl SystemExecutionGuard {
    /// Creates a new execution guard. The returned tuple contains a receiver that will be
    /// notified when the system has executed.
    #[allow(clippy::borrowed_box)] // Need to borrow box in order to be able to clone it.
    pub fn create(system: &Box<dyn System>) -> (Self, Receiver<()>) {
        let (finished_sender, finished_receiver) = bounded(1);
        let guard = Self {
            system: system.clone(),
            finished_sender,
        };
        (guard, finished_receiver)
    }

    /// Execute the system.
    pub fn run(self, world: &World) -> SystemResult<()> {
        let Self {
            system,
            finished_sender: _finished_sender,
        } = self;
        let system = system
            .try_as_sequentially_iterable()
            .ok_or(CannotRunSequentially)?;
        system.run(world)
    }
}

/// Schedules systems in no particular order, with no regard to dependencies.
#[derive(Default, Debug)]
pub struct Unordered {
    systems: Vec<Box<dyn System>>,
    wait_until_next_call: bool,
}

impl Schedule for Unordered {
    fn generate(systems: Vec<Box<dyn System>>) -> ScheduleResult<Self> {
        Ok(Self {
            systems,
            wait_until_next_call: false,
        })
    }

    fn currently_executable_systems_with_reaction(
        &mut self,
        new_tick_reaction: NewTickReaction,
    ) -> ScheduleResult<Vec<SystemExecutionGuard>> {
        let all_systems = self
            .systems
            .iter()
            .map(|system| SystemExecutionGuard::create(system).0)
            .collect();

        if new_tick_reaction == NewTickReaction::ReturnError && self.wait_until_next_call {
            // Make sure next call to this function will return systems.
            self.wait_until_next_call = false;
            Err(ScheduleError::NewTick)
        } else if new_tick_reaction == NewTickReaction::ReturnError && !self.wait_until_next_call {
            // Make sure next call to this function will not return systems.
            self.wait_until_next_call = true;

            Ok(all_systems)
        } else {
            Ok(all_systems)
        }
    }
}

/// An error occurred during a world operation.
#[derive(Error, Debug)]
pub enum WorldError {
    /// Could not find archetype with the given index.
    #[error("could not find archetype with the given index: {0:?}")]
    ArchetypeDoesNotExist(ArchetypeIndex),
    /// Could not add component to archetype with the given index.
    #[error("could not add component to archetype with the given index: {0:?}")]
    CouldNotAddComponent(#[source] ArchetypeError),
    /// Could not move component to archetype.
    #[error("could not move component to archetype")]
    CouldNotMoveComponent(#[source] ArchetypeError),
    /// Could not find the given component type.
    #[error("could not find the given component type: {0:?}")]
    ComponentTypeDoesNotExist(TypeId),
    /// Could not find the given entity.
    #[error("could not find the given entity: {0:?}")]
    EntityDoesNotExist(Entity),
    /// That entity has already been deleted.
    #[error("{0:?} has already been deleted")]
    EntityIsAlreadyDeleted(Entity),
    /// Could not create all requested entities.
    #[error(
        "could not create all requested entities, was able to create {0:?}\
     but the rest failed due to: {1:?}"
    )]
    EntityCreation(Vec<Entity>, Vec<WorldError>),
    /// Could not remove some entities and their components.
    #[error(
        "could not remove some entities due to: {failed_entity_removals:?} \
    and their components due to {failed_component_removals:?}"
    )]
    EntityRemoval {
        /// Errors for each entity which could not be removed.
        failed_entity_removals: Vec<WorldError>,
        /// Errors for each components which could not be removed.
        failed_component_removals: Vec<WorldError>,
    },
    /// A component mutation failed for one or more entities.
    #[error("a component mutation failed for one or more entities: {0:?}")]
    ComponentMutationFailed(Vec<WorldError>),
    /// Component of same type already exists for entity
    #[error("component of same type {1:?} already exists for entity {0:?}")]
    ComponentTypeAlreadyExistsForEntity(Entity, TypeId),
    /// Component type does not exist for entity.
    #[error("component of type {1:?} does not exist for entity {0:?}")]
    ComponentTypeNotPresentForEntity(Entity, TypeId),
}

/// Whether a world operation succeeded.
pub type WorldResult<T, E = WorldError> = Result<T, E>;

/// The index of an archtype in a vec.
type ArchetypeIndex = usize;

type ReadComponentVec<'a, ComponentType> = Option<RwLockReadGuard<'a, Vec<ComponentType>>>;
type WriteComponentVec<'a, ComponentType> = Option<RwLockWriteGuard<'a, Vec<ComponentType>>>;

/// A hashmap where the keys are not hashed
pub(crate) type NoHashHashMap<T, S> = HashMap<T, S, BuildHasherDefault<NoHashHasher<T>>>;

/// A hashset where the keys are not hashed
pub(crate) type NoHashHashSet<T> = HashSet<T, BuildHasherDefault<NoHashHasher<T>>>;

/// Represents the simulated world.
#[derive(Debug, Default)]
pub struct World {
    /// The entities that are "alive" and exist in the world.
    entities: Vec<Option<Entity>>,

    /// Entities that have been removed, whose IDs can be reused.
    deleted_entities: Vec<Entity>,

    /// Relates a unique `Entity Id` to the `Archetype` that stores it.
    /// The HashMap returns the corresponding `index` of the `Archetype` stored in the `World.archetypes` vector.
    entity_to_archetype_index: NoHashHashMap<Entity, ArchetypeIndex>,

    /// Stores all `Archetypes`. The `index` of each `Archetype` cannot be
    /// changed without also updating the `entity_id_to_archetype_index` HashMap,
    /// since it needs to point to the correct `Archetype`.
    archetypes: Vec<Archetype>,

    /// `component_typeid_to_archetype_indices` is a HashMap relating all Component `TypeId`s to the `Archetype`s that store them.
    /// Its purpose it to allow querying of `Archetypes` that contain a specific set of `Components`.
    ///
    /// For example: If you want to query all Archetypes that contain components (A,B)
    /// you will first call `get(TypeId::of:<A>())` and then `get(TypeId::of:<B>())`.
    /// This will result in two vectors containing the indices of the `Archetype`s that store these types.
    /// By taking the intersection of these vectors you will know which `Archetype` contain both A and B.
    /// This could be the archetypes: (A,B), (A,B,C), (A,B,...) etc.
    component_typeid_to_archetype_indices: FnvHashMap<TypeId, NoHashHashSet<ArchetypeIndex>>,

    /// `component_typeids_set_to_archetype_indices` is a HashMap relating a set of Component
    /// `TypeId`s to the unique `Archetype` that stores them.
    /// Its purpose it to allow for fast retrieval of an `Archetype` when adding or removing a
    /// `Component` from an `Entity`
    ///
    /// Since the key is a `Vec<TypeId>` we need to sort when inserting key-pair values and fetching
    /// from a key. Most uses consists of retrieving the `TypeId`s from a hashmap iterator which
    /// is not guaranteed to return the keys in any specific order.
    component_typeids_set_to_archetype_index: FnvHashMap<Vec<TypeId>, ArchetypeIndex>,
}

impl World {
    fn create_entities(
        &mut self,
        creations: impl IntoIterator<Item = EntityCreation>,
    ) -> WorldResult<Vec<Entity>> {
        let (entities, failures): (Vec<_>, Vec<_>) = creations
            .into_iter()
            .map(|creation| self.create_entity(creation))
            .partition(Result::is_ok);
        let entities: Vec<_> = entities.into_iter().map(Result::unwrap).collect();
        let failures: Vec<_> = failures.into_iter().map(Result::unwrap_err).collect();
        if failures.is_empty() {
            Ok(entities)
        } else {
            Err(WorldError::EntityCreation(entities, failures))
        }
    }

    fn create_entity(&mut self, creation: EntityCreation) -> WorldResult<Entity> {
        let entity = self.create_empty_entity()?;

        self.add_components_to_entity(entity, creation.components)?;

        Ok(entity)
    }

    fn delete_entities(&mut self, entities: impl IntoIterator<Item = Entity>) -> WorldResult<()> {
        let to_remove: Vec<_> = entities.into_iter().collect();

        let failed_entity_removals: Vec<_> = to_remove
            .iter()
            .map(|&entity| self.delete_entity_index(entity))
            .filter_map(Result::err)
            .collect();

        let failed_component_removals: Vec<_> = to_remove
            .iter()
            .map(|&entity| self.delete_entity_components(entity))
            .filter_map(Result::err)
            .collect();

        let no_failure = failed_component_removals.is_empty() && failed_entity_removals.is_empty();
        no_failure.then_some(()).ok_or(WorldError::EntityRemoval {
            failed_component_removals,
            failed_entity_removals,
        })
    }

    fn delete_entity_index(&mut self, entity: Entity) -> WorldResult<()> {
        let entity = self
            .entities
            .get_mut(entity.id as usize)
            .ok_or(WorldError::EntityDoesNotExist(entity))?
            .take()
            .ok_or(WorldError::EntityIsAlreadyDeleted(entity))?;
        self.deleted_entities.push(entity);
        Ok(())
    }

    fn delete_entity_components(&mut self, entity: Entity) -> Result<(), WorldError> {
        let archetype = self.get_entity_archetype_mut(entity)?;

        archetype
            .remove_entity(entity)
            .map_err(|_| WorldError::EntityDoesNotExist(entity))
    }

    fn add_components_to_entities(
        &mut self,
        additions: impl IntoIterator<Item = ComponentAddition>,
    ) -> WorldResult<()> {
        let additions_grouped_by_entity = additions
            .into_iter()
            .sorted_by(|a, b| Ord::cmp(&a.entity, &b.entity))
            .group_by(|addition| addition.entity);

        for (entity, additions) in &additions_grouped_by_entity {
            self.add_components_to_entity(entity, additions.map(|addition| addition.component))?;
        }

        Ok(())
    }

    fn remove_component_types_from_entities(
        &mut self,
        removals: impl IntoIterator<Item = ComponentRemoval>,
    ) -> WorldResult<()> {
        let removals_grouped_by_entity = removals
            .into_iter()
            .sorted_by(|a, b| Ord::cmp(&a.entity, &b.entity))
            .group_by(|removal| removal.entity);

        for (entity, removals) in &removals_grouped_by_entity {
            self.remove_component_types_from_entity(
                entity,
                removals.map(|removal| removal.component_type),
            )?;
        }

        Ok(())
    }

    fn borrow_component_vecs<ComponentType: Debug + Send + Sync + 'static>(
        &self,
        archetype_indices: &[ArchetypeIndex],
    ) -> WorldResult<Vec<ReadComponentVec<ComponentType>>> {
        let archetypes = self.get_archetypes(archetype_indices)?;

        let component_vecs = archetypes
            .iter()
            .map(|&archetype| archetype.borrow_component_vec::<ComponentType>())
            .collect();

        Ok(component_vecs)
    }

    fn borrow_component_vecs_mut<ComponentType: Debug + Send + Sync + 'static>(
        &self,
        archetype_indices: &[ArchetypeIndex],
    ) -> WorldResult<Vec<WriteComponentVec<ComponentType>>> {
        let archetypes = self.get_archetypes(archetype_indices)?;

        let component_vecs = archetypes
            .iter()
            .map(|&archetype| archetype.borrow_component_vec_mut::<ComponentType>())
            .collect();

        Ok(component_vecs)
    }

    /// Returns the indices of all archetypes that at least contain the given signature.
    ///
    /// An example: if there exists the archetypes: (A), (A,B), (B,C), (A,B,C)
    /// and the signature (A,B) is given, the indices for archetypes: (A,B) and
    /// (A,B,C) will be returned as they both contain (A,B), while (A) only
    /// contains A components and no B components and (B,C) only contain B and C
    /// components and no A components.
    fn get_archetype_indices(&self, signature: &[TypeId]) -> NoHashHashSet<ArchetypeIndex> {
        // A special-case: when requesting an empty query then that's the same as requesting
        // all entities, so all archetypes need to be returned.
        if signature.is_empty() {
            let all_archetypes = 0..self.archetypes.len();
            return NoHashHashSet::from_iter(all_archetypes);
        }

        let all_archetypes_with_signature_types: WorldResult<Vec<NoHashHashSet<ArchetypeIndex>>> =
            signature
                .iter()
                .map(|component_typeid| {
                    self.component_typeid_to_archetype_indices
                        .get(component_typeid)
                        .cloned()
                        .ok_or(WorldError::ComponentTypeDoesNotExist(*component_typeid))
                })
                .collect();

        match all_archetypes_with_signature_types {
            Ok(archetype_indices) => intersection_of_multiple_sets(&archetype_indices),
            Err(_) => HashSet::default(),
        }
    }

    fn get_entity_archetype_mut(&mut self, entity: Entity) -> WorldResult<&mut Archetype> {
        let archetype_index = *self
            .entity_to_archetype_index
            .get(&entity)
            .ok_or(WorldError::EntityDoesNotExist(entity))?;
        self.get_archetype_mut(archetype_index)
    }

    fn get_archetype(&self, index: ArchetypeIndex) -> WorldResult<&Archetype> {
        self.archetypes
            .get(index)
            .ok_or(WorldError::ArchetypeDoesNotExist(index))
    }

    fn get_archetype_mut(&mut self, index: ArchetypeIndex) -> WorldResult<&mut Archetype> {
        self.archetypes
            .get_mut(index)
            .ok_or(WorldError::ArchetypeDoesNotExist(index))
    }
}

/// Mutably borrow two *separate* elements from the given slice.
/// Panics when the indexes are equal or out of bounds.
#[inline(always)]
fn get_mut_at_two_indices<T>(
    first_index: usize,
    second_index: usize,
    items: &mut [T],
) -> (&mut T, &mut T) {
    assert_ne!(first_index, second_index);
    let split_at_index = if first_index < second_index {
        second_index
    } else {
        first_index
    };
    let (first_slice, second_slice) = items.split_at_mut(split_at_index);
    if first_index < second_index {
        (&mut first_slice[first_index], &mut second_slice[0])
    } else {
        (&mut second_slice[0], &mut first_slice[second_index])
    }
}

/// An entity is an identifier that represents a simulated object consisting of multiple
/// different components.
#[derive(Default, Debug, Ord, PartialOrd, Eq, PartialEq, Copy, Clone)]
pub struct Entity {
    id: u32,
    generation: u32,
}

impl Hash for Entity {
    fn hash<H: Hasher>(&self, hasher: &mut H) {
        // Concatenate id and generation to form a single identifier.
        let mut combined_identifier = 0_u64;
        combined_identifier |= (self.generation as u64) << 32;
        combined_identifier |= self.id as u64;

        hasher.write_u64(combined_identifier)
    }
}

impl IsEnabled for Entity {}

#[cfg(test)]
mod tests {
    use super::*;
    use crate::systems::{Read, SystemParameter};
    use test_case::test_case;
    use test_log::test;

    #[derive(Debug)]
    struct A;

    #[derive(Debug)]
    struct B;

    #[derive(Debug)]
    struct C;

    #[test]
    fn querying_with_archetypes() {
        // Arrange
        let (world, _, _, _, _) = setup_world_with_3_entities_with_u32_and_i32_components();

        let mut result: HashSet<u32> = HashSet::new();

        let archetypes: Vec<ArchetypeIndex> = world
            .get_archetype_indices(&[TypeId::of::<u32>()])
            .into_iter()
            .collect();

        let system = || {};
        let function_system = system.into_system();

        let mut borrowed =
            <Read<u32> as SystemParameter>::borrow(&world, &archetypes, &function_system).unwrap();

        // SAFETY: This is safe because the result from fetch_parameter will not outlive borrowed
        unsafe {
            while let Some(parameter) =
                <Read<u32> as SystemParameter>::fetch_parameter(&mut borrowed)
            {
                result.insert(*parameter);
            }
        }

        assert_eq!(result, HashSet::from([1, 2, 3]))
    }

    #[test]
    fn entities_change_archetype_after_component_addition() {
        let mut world = World::default();
        let entity = world.create_empty_entity().unwrap();

        world.add_component_to_entity(entity, A).unwrap();

        let mut actual_index = *world.entity_to_archetype_index.get(&entity).unwrap();

        assert_eq!(actual_index, 1);

        world.add_component_to_entity(entity, B).unwrap();

        actual_index = *world.entity_to_archetype_index.get(&entity).unwrap();

        assert_eq!(actual_index, 2);
    }

    #[test]
    fn entities_change_archetype_after_component_removal() {
        let mut world = World::default();

        let entity = world.create_empty_entity().unwrap();

        world.add_component_to_entity(entity, A).unwrap();

        let mut actual_index = *world.entity_to_archetype_index.get(&entity).unwrap();

        assert_eq!(actual_index, 1);

        world
            .remove_component_type_from_entity::<A>(entity)
            .unwrap();

        actual_index = *world.entity_to_archetype_index.get(&entity).unwrap();

        assert_eq!(actual_index, 0);
    }

    #[test]
    fn last_entity_in_archetype_moves_between_archetypes_as_expected() {
        let mut world = World::default();

        let entity = world.create_empty_entity().unwrap(); // Arch 0

        world.add_component_to_entity(entity, A).unwrap(); // Arch 1
        world.add_component_to_entity(entity, B).unwrap(); // Arch 2

        let mut actual_index = *world.entity_to_archetype_index.get(&entity).unwrap();

        assert_eq!(actual_index, 2);

        world
            .remove_component_type_from_entity::<A>(entity)
            .unwrap(); // Arch 3

        actual_index = *world.entity_to_archetype_index.get(&entity).unwrap();

        assert_eq!(actual_index, 3);

        world
            .remove_component_type_from_entity::<B>(entity)
            .unwrap(); // Arch 0

        actual_index = *world.entity_to_archetype_index.get(&entity).unwrap();

        assert_eq!(actual_index, 0);
    }

    fn setup_world_with_3_entities_with_u32_and_i32_components(
    ) -> (World, ArchetypeIndex, Entity, Entity, Entity) {
        let mut world = World::default();

        let entity1 = world.create_empty_entity().unwrap();
        let entity2 = world.create_empty_entity().unwrap();
        let entity3 = world.create_empty_entity().unwrap();

        world.add_component_to_entity::<u32>(entity1, 1).unwrap();
        world.add_component_to_entity::<i32>(entity1, 1).unwrap();

        world.add_component_to_entity::<u32>(entity2, 2).unwrap();
        world.add_component_to_entity::<i32>(entity2, 2).unwrap();

        world.add_component_to_entity::<u32>(entity3, 3).unwrap();
        world.add_component_to_entity::<i32>(entity3, 3).unwrap();

        // All entities in archetype with index 2 now
        (world, 2, entity1, entity2, entity3)
    }

    #[test]
    fn entities_components_are_removed_from_archetype_when_deleted() {
        let (mut world, relevant_archetype_index, entity0, entity1, entity2) =
            setup_world_with_3_entities_with_u32_and_i32_components();

        world.delete_entities([entity0, entity1, entity2]).unwrap();

        let archetype = world.get_archetype(relevant_archetype_index).unwrap();

        let u32_values = archetype.borrow_component_vec::<u32>().unwrap();
        let i32_values = archetype.borrow_component_vec::<i32>().unwrap();

        assert!(u32_values.is_empty());
        assert!(i32_values.is_empty());
    }

    #[test]
    fn removing_entity_does_not_impact_component_values_of_other_entities() {
        let (mut world, relevant_archetype_index, entity0, entity1, entity2) =
            setup_world_with_3_entities_with_u32_and_i32_components();

        let archetype = world.get_archetype(relevant_archetype_index).unwrap();

        let entity0_component_index = archetype.get_component_index_of(entity0).unwrap();
        let entity2_component_index = archetype.get_component_index_of(entity2).unwrap();
        let entity_u32_values_before = {
            // Need scope so the locks are dropped.
            let u32_values = archetype.borrow_component_vec::<u32>().unwrap();
            [
                u32_values[entity0_component_index],
                u32_values[entity2_component_index],
            ]
        };
        let entity_i32_values_before = {
            // Need scope so the locks are dropped.
            let i32_values = archetype.borrow_component_vec::<i32>().unwrap();
            [
                i32_values[entity0_component_index],
                i32_values[entity2_component_index],
            ]
        };

        world.delete_entities([entity1]).unwrap();

        let archetype = world.get_archetype(relevant_archetype_index).unwrap();

        let entity0_component_index = archetype.get_component_index_of(entity0).unwrap();
        let entity2_component_index = archetype.get_component_index_of(entity2).unwrap();
        let u32_values = archetype.borrow_component_vec::<u32>().unwrap();
        let entity_u32_values_after = [
            u32_values[entity0_component_index],
            u32_values[entity2_component_index],
        ];
        let i32_values = archetype.borrow_component_vec::<i32>().unwrap();
        let entity_i32_values_after = [
            i32_values[entity0_component_index],
            i32_values[entity2_component_index],
        ];

        assert_eq!(entity_u32_values_before, entity_u32_values_after);
        assert_eq!(entity_i32_values_before, entity_i32_values_after);
    }

    #[test]
    fn entities_are_removed_from_world_when_deleted() {
        let (mut world, _, entity0, entity1, entity2) =
            setup_world_with_3_entities_with_u32_and_i32_components();

        world.delete_entities([entity0, entity1, entity2]).unwrap();

        let remaining_entities: Vec<_> = world.entities.iter().flatten().collect();
        assert!(remaining_entities.is_empty());
    }

    #[test]
    fn entities_contain_correct_values_after_adding_components() {
        let (world, relevant_archetype_index, _, _, _) =
            setup_world_with_3_entities_with_u32_and_i32_components();

        let archetype = world.get_archetype(relevant_archetype_index).unwrap();

        let u32_values = archetype.borrow_component_vec::<u32>().unwrap();
        let i32_values = archetype.borrow_component_vec::<i32>().unwrap();

        assert_eq!(&[1_u32, 2_u32, 3_u32], &u32_values[..]);
        assert_eq!(&[1_i32, 2_i32, 3_i32], &i32_values[..]);
    }

    #[test]
    fn entity_values_are_removed_from_archetype_after_addition() {
        let (mut world, relevant_archetype_index, entity1, _, _) =
            setup_world_with_3_entities_with_u32_and_i32_components();

        // Add component to entity1 causing it to move to Arch_3
        world.add_component_to_entity(entity1, 1_usize).unwrap();

        let archetype = world.get_archetype(relevant_archetype_index).unwrap();

        let u32_values = archetype.borrow_component_vec::<u32>().unwrap();
        let i32_values = archetype.borrow_component_vec::<i32>().unwrap();

        assert!(u32_values.get(2).is_none());
        assert!(i32_values.get(2).is_none());
    }

    #[test]
    fn values_swap_index_after_entity_has_been_moved_by_addition() {
        let (mut world, relevant_archetype_index, entity1, _, _) =
            setup_world_with_3_entities_with_u32_and_i32_components();

        // Add component to entity1 causing it to move to Arch_3
        world.add_component_to_entity(entity1, 1_usize).unwrap();

        let archetype = world.get_archetype(relevant_archetype_index).unwrap();

        let u32_values = archetype.borrow_component_vec::<u32>().unwrap();
        let i32_values = archetype.borrow_component_vec::<i32>().unwrap();

        assert_eq!(&u32_values[..2], &[3_u32, 2_u32]);
        assert_eq!(&i32_values[..2], &[3_i32, 2_i32]);
    }

    #[test]
    fn entities_are_added_to_worlds_entity_list() {
        let (mut world, _, entity1, entity2, entity3) =
            setup_world_with_3_entities_with_u32_and_i32_components();

        // Add component to entity1 causing it to move to Arch_3
        world.add_component_to_entity(entity1, 1_usize).unwrap();

        assert_eq!(
            world.entities,
            vec![Some(entity1), Some(entity2), Some(entity3)]
        );
    }

    #[test]
    fn entity_to_archetype_index_is_updated_correctly_after_move_by_addition() {
        let (mut world, _, entity1, entity2, entity3) =
            setup_world_with_3_entities_with_u32_and_i32_components();

        // Add component to entity1 causing it to move to Arch_3
        world.add_component_to_entity(entity1, 1_usize).unwrap();

        let entity1_archetype_index = *world.entity_to_archetype_index.get(&entity1).unwrap();
        let entity2_archetype_index = *world.entity_to_archetype_index.get(&entity2).unwrap();
        let entity3_archetype_index = *world.entity_to_archetype_index.get(&entity3).unwrap();
        assert_eq!(entity1_archetype_index, 3_usize);
        assert_eq!(entity2_archetype_index, 2_usize);
        assert_eq!(entity3_archetype_index, 2_usize);
    }

    #[test]
    fn entities_contain_correct_values_after_removing_components() {
        let (mut world, relevant_archetype_index, entity1, _, _) =
            setup_world_with_3_entities_with_u32_and_i32_components();

        world
            .remove_component_type_from_entity::<u32>(entity1)
            .unwrap();

        let archetype_2 = world.get_archetype(relevant_archetype_index).unwrap();

        let archetype_3 = world.get_archetype(3).unwrap();

        let arch_3_i32_values = archetype_3.borrow_component_vec::<i32>().unwrap();

        let arch_2_u32_values = archetype_2.borrow_component_vec::<u32>().unwrap();
        let arch_2_i32_values = archetype_2.borrow_component_vec::<i32>().unwrap();

        assert_eq!([3_u32, 2_u32], arch_2_u32_values[..]);
        assert_eq!([3_i32, 2_i32], arch_2_i32_values[..]);
        assert_eq!([1_i32], arch_3_i32_values[..]);
    }

    #[test]
    fn entity_values_are_removed_from_archetype_after_removal() {
        let (mut world, relevant_archetype_index, entity1, _, _) =
            setup_world_with_3_entities_with_u32_and_i32_components();

        // Add component to entity1 causing it to move to Arch_3
        world
            .remove_component_type_from_entity::<u32>(entity1)
            .unwrap();

        let archetype = world.get_archetype(relevant_archetype_index).unwrap();

        let u32_read_vec = archetype.borrow_component_vec::<u32>().unwrap();
        let i32_read_vec = archetype.borrow_component_vec::<i32>().unwrap();
        let u32_values = u32_read_vec;
        let i32_values = i32_read_vec;

        assert!(u32_values.get(2).is_none());
        assert!(i32_values.get(2).is_none());
    }

    #[test]
    fn values_swap_index_after_entity_has_been_moved_by_removal() {
        let (mut world, relevant_archetype_index, entity1, _, _) =
            setup_world_with_3_entities_with_u32_and_i32_components();

        // Add component to entity1 causing it to move to Arch_3
        world
            .remove_component_type_from_entity::<u32>(entity1)
            .unwrap();

        let archetype = world.get_archetype(relevant_archetype_index).unwrap();

        let u32_values = archetype.borrow_component_vec::<u32>().unwrap();
        let i32_values = archetype.borrow_component_vec::<i32>().unwrap();

        assert_eq!(&u32_values[..2], &[3_u32, 2_u32]);
        assert_eq!(&i32_values[..2], &[3_i32, 2_i32]);
    }

    #[test]
    fn entity_to_archetype_index_is_updated_correctly_after_move_by_removal() {
        let (mut world, _, entity1, entity2, entity3) =
            setup_world_with_3_entities_with_u32_and_i32_components();

        // Remove component from entity1 causing it to move to Arch_3
        world
            .remove_component_type_from_entity::<u32>(entity1)
            .unwrap();

        let entity1_archetype_index = *world.entity_to_archetype_index.get(&entity1).unwrap();
        let entity2_archetype_index = *world.entity_to_archetype_index.get(&entity2).unwrap();
        let entity3_archetype_index = *world.entity_to_archetype_index.get(&entity3).unwrap();
        assert_eq!(entity1_archetype_index, 3_usize);
        assert_eq!(entity2_archetype_index, 2_usize);
        assert_eq!(entity3_archetype_index, 2_usize);
    }

    #[test]
    #[should_panic]
    fn error_when_adding_existing_component_type_to_entity() {
        let mut world = World::default();

        let entity = world.create_empty_entity().unwrap(); // arch_0

        let component_1: usize = 10;
        let component_2: usize = 20;

        world.add_component_to_entity(entity, component_1).unwrap();
        world.add_component_to_entity(entity, component_2).unwrap();
    }

    #[test]
    #[should_panic]
    fn error_when_removing_nonexistent_component_type_to_entity() {
        let mut world = World::default();

        let entity = world.create_empty_entity().unwrap(); // arch_0

        world
            .remove_component_type_from_entity::<i32>(entity)
            .unwrap();
    }

    #[test]
    fn entities_maintain_component_values_after_moving() {
        let mut world = World::default();

        let entity = world.create_empty_entity().unwrap(); // arch_0

        let component_1: usize = 10;
        let component_2: f32 = 123_f32;
        let component_3: i64 = 321;

        world.add_component_to_entity(entity, component_1).unwrap(); // arch_1
        world.add_component_to_entity(entity, component_2).unwrap(); // arch_2
        world.add_component_to_entity(entity, component_3).unwrap(); // arch_3

        world
            .remove_component_type_from_entity::<f32>(entity)
            .unwrap(); // arch_4

        // fetch values from arch_4
        let archetype_4: &Archetype = world.get_archetype(4).unwrap();

        let component_vec_4_usize = archetype_4.borrow_component_vec::<usize>().unwrap();
        let value_usize = component_vec_4_usize.first().unwrap();

        let component_vec_4_i64 = archetype_4.borrow_component_vec::<i64>().unwrap();
<<<<<<< HEAD
        let value_i64 = component_vec_4_i64.get(0).unwrap();

        assert_eq!(value_usize.unwrap(), 10);
        assert_eq!(value_i64.unwrap(), 321);
    }

    fn setup_world_with_three_entities_and_components() -> World {
        // Arrange
        let mut world = World::default();

        let entity1 = world.create_new_entity().unwrap();
        let entity2 = world.create_new_entity().unwrap();
        let entity3 = world.create_new_entity().unwrap();

        // insert some components...
        world.add_component_to_entity::<u64>(entity1, 1).unwrap();
        world.add_component_to_entity::<u32>(entity1, 2).unwrap();

        world.add_component_to_entity::<u64>(entity2, 3).unwrap();
        world.add_component_to_entity::<u32>(entity2, 4).unwrap();

        world.add_component_to_entity::<u32>(entity3, 6).unwrap();

        world
    }

    #[test]
    fn borrow_with_signature_returns_expected_values() {
        // Arrange
        let world = setup_world_with_three_entities_and_components();

        // Act
        // Borrow all vecs containing u32 from archetypes have the signature u32
        let vecs_u32 = world
            .borrow_component_vecs_with_signature::<u32>(&[TypeId::of::<u32>()])
            .unwrap();
        eprintln!("vecs_u32 = {vecs_u32:#?}");
        // Assert
        // Collect values from vecs
        let result: HashSet<u32> = vecs_u32
            .iter()
            .flat_map(|component_vec| {
                component_vec
                    .as_ref()
                    .unwrap()
                    .iter()
                    .map(|component| component.unwrap())
            })
            .collect();
        println!("{result:?}");

        assert_eq!(result, HashSet::from([2, 4, 6]))
    }

    #[test]
    fn borrowing_non_existent_component_returns_empty_vec() {
        // Arrange
        let world = setup_world_with_three_entities_and_components();

        // Act
        let vecs_f32 = world
            .borrow_component_vecs_with_signature::<f32>(&[TypeId::of::<f32>()])
            .unwrap();
        eprintln!("vecs_f32 = {vecs_f32:#?}");
        // Assert
        // Collect values from vecs
        let result: Vec<f32> = vecs_f32
            .iter()
            .flat_map(|component_vec| {
                component_vec
                    .as_ref()
                    .unwrap()
                    .iter()
                    .map(|component| component.unwrap())
            })
            .collect();
        println!("{result:?}");

        assert_eq!(result, vec![])
    }

    #[test]
    fn querying_with_archetypes() {
        // Arrange
        let world = setup_world_with_three_entities_and_components();

        let mut result: HashSet<u32> = HashSet::new();

        let archetypes: Vec<ArchetypeIndex> = world
            .get_archetype_indices(&[TypeId::of::<u32>()])
            .into_iter()
            .collect();

        let mut borrowed = <Read<u32> as SystemParameter>::borrow(&world, &archetypes).unwrap();
        let mut segments = <Read<u32> as SystemParameter>::split_borrowed_data(
            &mut borrowed,
            FixedSegment::Single,
        );

        // SAFETY: This is safe because the result from fetch_parameter will not outlive borrowed
        unsafe {
            while let Some(parameter) =
                <Read<u32> as SystemParameter>::fetch_parameter(&mut segments[0])
            {
                if let Some(parameter) = parameter {
                    result.insert(*parameter);
                }
            }
        }

        assert_eq!(result, HashSet::from([2, 4, 6]))
    }

    #[test]
    #[should_panic]
    fn borrowing_component_vec_twice_from_archetype_causes_panic() {
        let mut archetype = Archetype::default();
        archetype.add_component_vec::<u32>();

        let borrow_1 = archetype.borrow_component_vec_mut::<u32>();
        let borrow_2 = archetype.borrow_component_vec_mut::<u32>();

        // Drop after both have been borrowed to make sure they both live this long.
        drop(borrow_1);
        drop(borrow_2);
    }

    #[test]
    fn borrowing_component_vec_after_reference_has_been_dropped_does_not_cause_panic() {
        let mut archetype = Archetype::default();
        archetype.add_component_vec::<u32>();

        let borrow_1 = archetype.borrow_component_vec_mut::<u32>();
        drop(borrow_1);

        let borrow_2 = archetype.borrow_component_vec_mut::<u32>();
        drop(borrow_2);
    }

    #[test]
    fn borrowing_two_different_component_vecs_from_archetype_does_not_cause_panic() {
        let mut archetype = Archetype::default();
        archetype.add_component_vec::<u32>();
        archetype.add_component_vec::<u64>();

        let a = archetype.borrow_component_vec_mut::<u32>();
        let b = archetype.borrow_component_vec_mut::<u64>();
=======
        let value_i64 = component_vec_4_i64.first().unwrap();
>>>>>>> cbd4f784

        assert_eq!(*value_usize, 10);
        assert_eq!(*value_i64, 321);
    }

    // Intersection tests:
    #[test_case(vec![vec![1,2,3]], vec![1,2,3]; "self intersection")]
    #[test_case(vec![vec![1,2,3], vec![1,2,3]], vec![1,2,3]; "two of the same")]
    #[test_case(vec![vec![1], vec![2,3], vec![4]], vec![]; "no overlap, no matches")]
    #[test_case(vec![vec![1,2], vec![2,3], vec![3,4]], vec![]; "some overlap, no matches")]
    #[test_case(vec![vec![1,2,3,4], vec![2,3], vec![3,4]], vec![3]; "some matches")]
    #[test_case(vec![vec![]], vec![]; "empty")]
    #[test_case(vec![vec![], vec![], vec![], vec![]], vec![]; "multiple empty")]
    #[test_case(vec![vec![], vec![1,2,3,4]], vec![]; "one empty, one not")]
    #[test_case(vec![vec![]], vec![]; "all empty")]
    #[test_case(vec![vec![2,1,1,1,1], vec![1,1,1,1,2], vec![1,1,2,1,1]], vec![2,1,1,1,1]; "multiple of the same number")]
    fn intersection_returns_expected_values(
        test_vecs: Vec<Vec<usize>>,
        expected_value: Vec<usize>,
    ) {
        // Construct test values, to avoid upsetting Rust and test_case
        let borrowed_test_vecs: Vec<NoHashHashSet<usize>> = test_vecs
            .iter()
            .map(|vec| HashSet::from_iter(vec.clone()))
            .collect();
        let borrowed_expected_value: NoHashHashSet<usize> = expected_value.into_iter().collect();

        // Perform intersection operation
        let result = intersection_of_multiple_sets(&borrowed_test_vecs);

        // Assert intersection result equals expected value
        assert_eq!(result, borrowed_expected_value);
    }
}<|MERGE_RESOLUTION|>--- conflicted
+++ resolved
@@ -843,7 +843,7 @@
 #[cfg(test)]
 mod tests {
     use super::*;
-    use crate::systems::{Read, SystemParameter};
+    use crate::systems::{FixedSegment, Read, SystemParameter};
     use test_case::test_case;
     use test_log::test;
 
@@ -855,36 +855,6 @@
 
     #[derive(Debug)]
     struct C;
-
-    #[test]
-    fn querying_with_archetypes() {
-        // Arrange
-        let (world, _, _, _, _) = setup_world_with_3_entities_with_u32_and_i32_components();
-
-        let mut result: HashSet<u32> = HashSet::new();
-
-        let archetypes: Vec<ArchetypeIndex> = world
-            .get_archetype_indices(&[TypeId::of::<u32>()])
-            .into_iter()
-            .collect();
-
-        let system = || {};
-        let function_system = system.into_system();
-
-        let mut borrowed =
-            <Read<u32> as SystemParameter>::borrow(&world, &archetypes, &function_system).unwrap();
-
-        // SAFETY: This is safe because the result from fetch_parameter will not outlive borrowed
-        unsafe {
-            while let Some(parameter) =
-                <Read<u32> as SystemParameter>::fetch_parameter(&mut borrowed)
-            {
-                result.insert(*parameter);
-            }
-        }
-
-        assert_eq!(result, HashSet::from([1, 2, 3]))
-    }
 
     #[test]
     fn entities_change_archetype_after_component_addition() {
@@ -1260,92 +1230,16 @@
         let value_usize = component_vec_4_usize.first().unwrap();
 
         let component_vec_4_i64 = archetype_4.borrow_component_vec::<i64>().unwrap();
-<<<<<<< HEAD
-        let value_i64 = component_vec_4_i64.get(0).unwrap();
-
-        assert_eq!(value_usize.unwrap(), 10);
-        assert_eq!(value_i64.unwrap(), 321);
-    }
-
-    fn setup_world_with_three_entities_and_components() -> World {
-        // Arrange
-        let mut world = World::default();
-
-        let entity1 = world.create_new_entity().unwrap();
-        let entity2 = world.create_new_entity().unwrap();
-        let entity3 = world.create_new_entity().unwrap();
-
-        // insert some components...
-        world.add_component_to_entity::<u64>(entity1, 1).unwrap();
-        world.add_component_to_entity::<u32>(entity1, 2).unwrap();
-
-        world.add_component_to_entity::<u64>(entity2, 3).unwrap();
-        world.add_component_to_entity::<u32>(entity2, 4).unwrap();
-
-        world.add_component_to_entity::<u32>(entity3, 6).unwrap();
-
-        world
-    }
-
-    #[test]
-    fn borrow_with_signature_returns_expected_values() {
-        // Arrange
-        let world = setup_world_with_three_entities_and_components();
-
-        // Act
-        // Borrow all vecs containing u32 from archetypes have the signature u32
-        let vecs_u32 = world
-            .borrow_component_vecs_with_signature::<u32>(&[TypeId::of::<u32>()])
-            .unwrap();
-        eprintln!("vecs_u32 = {vecs_u32:#?}");
-        // Assert
-        // Collect values from vecs
-        let result: HashSet<u32> = vecs_u32
-            .iter()
-            .flat_map(|component_vec| {
-                component_vec
-                    .as_ref()
-                    .unwrap()
-                    .iter()
-                    .map(|component| component.unwrap())
-            })
-            .collect();
-        println!("{result:?}");
-
-        assert_eq!(result, HashSet::from([2, 4, 6]))
-    }
-
-    #[test]
-    fn borrowing_non_existent_component_returns_empty_vec() {
-        // Arrange
-        let world = setup_world_with_three_entities_and_components();
-
-        // Act
-        let vecs_f32 = world
-            .borrow_component_vecs_with_signature::<f32>(&[TypeId::of::<f32>()])
-            .unwrap();
-        eprintln!("vecs_f32 = {vecs_f32:#?}");
-        // Assert
-        // Collect values from vecs
-        let result: Vec<f32> = vecs_f32
-            .iter()
-            .flat_map(|component_vec| {
-                component_vec
-                    .as_ref()
-                    .unwrap()
-                    .iter()
-                    .map(|component| component.unwrap())
-            })
-            .collect();
-        println!("{result:?}");
-
-        assert_eq!(result, vec![])
+        let value_i64 = component_vec_4_i64.first().unwrap();
+
+        assert_eq!(*value_usize, 10);
+        assert_eq!(*value_i64, 321);
     }
 
     #[test]
     fn querying_with_archetypes() {
         // Arrange
-        let world = setup_world_with_three_entities_and_components();
+        let (world, _, _, _, _) = setup_world_with_3_entities_with_u32_and_i32_components();
 
         let mut result: HashSet<u32> = HashSet::new();
 
@@ -1354,7 +1248,11 @@
             .into_iter()
             .collect();
 
-        let mut borrowed = <Read<u32> as SystemParameter>::borrow(&world, &archetypes).unwrap();
+        let system = || {};
+        let function_system = system.into_system();
+
+        let mut borrowed =
+            <Read<u32> as SystemParameter>::borrow(&world, &archetypes, &function_system).unwrap();
         let mut segments = <Read<u32> as SystemParameter>::split_borrowed_data(
             &mut borrowed,
             FixedSegment::Single,
@@ -1365,55 +1263,11 @@
             while let Some(parameter) =
                 <Read<u32> as SystemParameter>::fetch_parameter(&mut segments[0])
             {
-                if let Some(parameter) = parameter {
-                    result.insert(*parameter);
-                }
+                result.insert(*parameter);
             }
         }
 
-        assert_eq!(result, HashSet::from([2, 4, 6]))
-    }
-
-    #[test]
-    #[should_panic]
-    fn borrowing_component_vec_twice_from_archetype_causes_panic() {
-        let mut archetype = Archetype::default();
-        archetype.add_component_vec::<u32>();
-
-        let borrow_1 = archetype.borrow_component_vec_mut::<u32>();
-        let borrow_2 = archetype.borrow_component_vec_mut::<u32>();
-
-        // Drop after both have been borrowed to make sure they both live this long.
-        drop(borrow_1);
-        drop(borrow_2);
-    }
-
-    #[test]
-    fn borrowing_component_vec_after_reference_has_been_dropped_does_not_cause_panic() {
-        let mut archetype = Archetype::default();
-        archetype.add_component_vec::<u32>();
-
-        let borrow_1 = archetype.borrow_component_vec_mut::<u32>();
-        drop(borrow_1);
-
-        let borrow_2 = archetype.borrow_component_vec_mut::<u32>();
-        drop(borrow_2);
-    }
-
-    #[test]
-    fn borrowing_two_different_component_vecs_from_archetype_does_not_cause_panic() {
-        let mut archetype = Archetype::default();
-        archetype.add_component_vec::<u32>();
-        archetype.add_component_vec::<u64>();
-
-        let a = archetype.borrow_component_vec_mut::<u32>();
-        let b = archetype.borrow_component_vec_mut::<u64>();
-=======
-        let value_i64 = component_vec_4_i64.first().unwrap();
->>>>>>> cbd4f784
-
-        assert_eq!(*value_usize, 10);
-        assert_eq!(*value_i64, 321);
+        assert_eq!(result, HashSet::from([1, 2, 3]))
     }
 
     // Intersection tests:
