//! The core Entity Component System of the engine.

// rustc lints
#![warn(
    let_underscore,
    nonstandard_style,
    unused,
    explicit_outlives_requirements,
    meta_variable_misuse,
    missing_debug_implementations,
    missing_docs,
    non_ascii_idents,
    noop_method_call,
    pointer_structural_match,
    trivial_casts,
    trivial_numeric_casts
)]
// clippy lints
#![warn(
    clippy::cognitive_complexity,
    clippy::dbg_macro,
    clippy::if_then_some_else_none,
    clippy::print_stdout,
    clippy::print_stderr,
    clippy::rc_mutex,
    clippy::unwrap_used,
    clippy::large_enum_variant
)]

pub mod filter;
pub mod logging;
mod profiling;

use crate::ApplicationError::ScheduleGeneration;
use core::panic;
use crossbeam::channel::{bounded, Receiver, Sender, TryRecvError};
use paste::paste;
use std::any::{Any, TypeId};
use std::collections::HashMap;
use std::error::Error;
use std::fmt::{Debug, Display, Formatter};
use std::hash::{Hash, Hasher};
use std::marker::PhantomData;
use std::ops::{Deref, DerefMut};
use std::sync::{RwLock, RwLockReadGuard, RwLockWriteGuard, TryLockError};
use std::{any, fmt};
use thiserror::Error;
use tracing::instrument;

/// An error in the application.
#[derive(Error, Debug)]
pub enum ApplicationError {
    /// Failed to generate schedule for given systems.
    #[error("failed to generate schedule for given systems")]
    ScheduleGeneration(#[source] ScheduleError),
    /// Failed to execute systems.
    #[error("failed to execute systems")]
    Execution(#[source] ExecutionError),
    /// Failed to execute systems.
    #[error("failed to perform world operation")]
    World(#[source] WorldError),
}

/// Whether an operation on the application succeeded.
pub type AppResult<T, E = ApplicationError> = Result<T, E>;

/// The entry-point of the entire program, containing all of the entities, components and systems.
#[derive(Default, Debug)]
pub struct Application {
    world: World,
    systems: Vec<Box<dyn System>>,
}

impl Application {
    /// Spawns a new entity in the world.
    pub fn create_entity(&mut self) -> AppResult<Entity> {
        let entity = self.world.create_new_entity();
        self.world
            .store_entity_in_archetype(entity, 0)
            .map_err(ApplicationError::World)?; // todo(#72): Change so that all entities are not stored in the same big archetype, that is change index 0 to be something else.
        Ok(entity)
    }

    /// Registers a new system to run in the world.
    pub fn add_system<System, Parameters>(mut self, system: System) -> Self
    where
        System: IntoSystem<Parameters>,
        Parameters: SystemParameters,
    {
        self.systems.push(Box::new(system.into_system()));
        self
    }

    /// Registers multiple new systems to run in the world.
    pub fn add_systems<System, Parameters>(
        mut self,
        systems: impl IntoIterator<Item = System>,
    ) -> Self
    where
        System: IntoSystem<Parameters>,
        Parameters: SystemParameters,
    {
        for system in systems {
            self.systems.push(Box::new(system.into_system()));
        }
        self
    }

    /// Adds a new component to a given entity.
    pub fn add_component<ComponentType: Debug + Send + Sync + 'static>(
        &mut self,
        entity: Entity,
        component: ComponentType,
    ) -> AppResult<()> {
        self.world
            .create_component_vec_and_add(entity, component)
            .map_err(ApplicationError::World)
    }

    /// Starts the application. This function does not return until the shutdown command has
    /// been received.
    pub fn run<'systems, E: Executor<'systems>, S: Schedule<'systems>>(
        &'systems mut self,
        shutdown_receiver: Receiver<()>,
    ) -> AppResult<()> {
        let schedule = S::generate(&self.systems).map_err(ScheduleGeneration)?;
        let mut executor = E::default();
        executor
            .execute(schedule, &self.world, shutdown_receiver)
            .map_err(ApplicationError::Execution)
    }
}

/// A way of executing a `ecs::Schedule`.
pub trait Executor<'systems>: Default {
    /// Executes systems in a world according to a given schedule.
    fn execute<S: Schedule<'systems>>(
        &mut self,
        schedule: S,
        world: &'systems World,
        shutdown_receiver: Receiver<()>,
    ) -> ExecutionResult<()>;
}

/// An error occurred during execution.
#[derive(Error, Debug)]
pub enum ExecutionError {
    /// Could not execute due to error in schedule.
    #[error("could not execute due to error in schedule")]
    Schedule(#[source] ScheduleError),
    /// Could not execute system.
    #[error("could not execute system")]
    System(#[source] SystemError),
}

/// Whether an execution succeeded.
pub type ExecutionResult<T, E = ExecutionError> = Result<T, E>;

/// Runs systems in sequence, one after the other.
#[derive(Default, Debug)]
pub struct Sequential;

impl<'systems> Executor<'systems> for Sequential {
    fn execute<S: Schedule<'systems>>(
        &mut self,
        mut schedule: S,
        world: &World,
        shutdown_receiver: Receiver<()>,
    ) -> ExecutionResult<()> {
        while let Err(TryRecvError::Empty) = shutdown_receiver.try_recv() {
            for batch in schedule
                .currently_executable_systems()
                .map_err(ExecutionError::Schedule)?
            {
                batch.run(world).map_err(ExecutionError::System)?;
            }
        }
        Ok(())
    }
}

/// An error occurred during a schedule operation.
#[derive(Error, Debug)]
pub enum ScheduleError {
    /// Failed to generate schedule from the given systems.
    #[error("failed to generate schedule from the given systems: {0:?}")]
    Generation(String, #[source] Box<dyn Error + Send + Sync>),
    /// Could not get next systems in schedule to execute.
    #[error("could not get next systems in schedule to execute")]
    NextSystems(#[source] Box<dyn Error + Send + Sync>),
}

/// Whether a schedule operation succeeded.
pub type ScheduleResult<T, E = ScheduleError> = Result<T, E>;

/// An ordering of `ecs::System` executions.
pub trait Schedule<'systems>: Debug + Sized + Send + Sync {
    /// Creates a scheduling of the given systems.
    fn generate(systems: &'systems [Box<dyn System>]) -> ScheduleResult<Self>;

    /// Gets systems that are safe to execute concurrently right now.
    /// If none are available, this function __blocks__ until some are.
    ///
    /// The returned value is a [`SystemExecutionGuard`] which keeps track of when the
    /// system is executed, so this function can stop blocking when dependencies are cleared.
    ///
    /// Calls to this function are not idempotent, meaning after systems have been returned
    /// once they will not be returned again until the next tick (when all systems have run once).
    fn currently_executable_systems(
        &mut self,
    ) -> ScheduleResult<Vec<SystemExecutionGuard<'systems>>>;
}

/// A wrapper around a system that monitors when the system has been executed.
#[derive(Debug)]
pub struct SystemExecutionGuard<'system> {
    /// A system to be executed.
    pub system: &'system dyn System,
    /// When this sender is dropped, that signals to the [`Schedule`] that this system
    /// is finished executing.
    pub finished_sender: Sender<()>,
}

impl<'system> SystemExecutionGuard<'system> {
    /// Creates a new execution guard. The returned tuple contains a receiver that will be
    /// notified when the system has executed.
    pub fn create(system: &'system dyn System) -> (Self, Receiver<()>) {
        let (finished_sender, finished_receiver) = bounded(1);
        let guard = Self {
            system,
            finished_sender,
        };
        (guard, finished_receiver)
    }

    /// Execute the system.
    pub fn run(&self, world: &World) -> SystemResult<()> {
        self.system.run(world)
    }
}

/// Schedules systems in no particular order, with no regard to dependencies.
#[derive(Default, Debug)]
pub struct Unordered<'systems>(&'systems [Box<dyn System>]);

impl<'systems> Schedule<'systems> for Unordered<'systems> {
    fn generate(systems: &'systems [Box<dyn System>]) -> ScheduleResult<Self> {
        Ok(Self(systems))
    }

    fn currently_executable_systems(
        &mut self,
    ) -> ScheduleResult<Vec<SystemExecutionGuard<'systems>>> {
        Ok(self
            .0
            .iter()
            .map(|system| system.as_ref())
            .map(|system| SystemExecutionGuard::create(system).0)
            .collect())
    }
}

/// An error occurred during a archetype operation.
#[derive(Error, Debug)]
pub enum ArchetypeError {
    ///
    #[error("could not find component index of entity: {0:?}")]
    MissingEntityIndex(Entity),

    ///
    #[error("could not borrow component vec of type: {0:?}")]
    CouldNotBorrowComponentVec(TypeId),
}

/// Whether a archetype operation succeeded.
pub type ArchetypeResult<T, E = ArchetypeError> = Result<T, E>;

/// Stores components associated with entity ids.
#[derive(Debug, Default)]
struct Archetype {
    component_typeid_to_component_vec: HashMap<TypeId, Box<dyn ComponentVec>>,
    entity_to_component_index: HashMap<Entity, ComponentIndex>,
    last_entity_added: Entity,
}

impl Archetype {
    /// Adds an `entity_id` to keep track of and store components for.
    ///
    /// The function is idempotent when passing the same `id` multiple times.
    fn store_entity(&mut self, entity: Entity) {
        if !self.entity_to_component_index.contains_key(&entity) {
            let entity_index = self.entity_to_component_index.len();

            self.component_typeid_to_component_vec
                .values_mut()
                .for_each(|component_vec| component_vec.push_none());

            self.entity_to_component_index.insert(entity, entity_index);

            self.last_entity_added = entity;
        }
    }

    // todo(#72): Remove "#[allow(usused)" when removing enitites has been added.
    #[allow(unused)]
    fn remove_entity(&mut self, entity: Entity) -> ArchetypeResult<()> {
        if let Some(&index) = self.entity_to_component_index.get(&entity) {
            self.component_typeid_to_component_vec
                .values()
                .for_each(|vec| vec.remove(index));
            self.entity_to_component_index.remove(&entity);
            // update index of compnonets of entity on last index
            self.entity_to_component_index
                .insert(self.last_entity_added, index);
        } else {
            return Err(ArchetypeError::MissingEntityIndex(entity));
        }
        Ok(())
    }

    /// Returns a `ReadComponentVec` with the specified generic type `ComponentType` if it is stored.
    fn borrow_component_vec<ComponentType: Debug + Send + Sync + 'static>(
        &self,
    ) -> ReadComponentVec<ComponentType> {
        let component_typeid = TypeId::of::<ComponentType>();
        self.component_typeid_to_component_vec
            .get(&component_typeid)
            .map(Box::as_ref)
            .and_then(borrow_component_vec)
    }

    /// Returns a `WriteComponentVec` with the specified generic type `ComponentType` if it is stored.
    fn borrow_component_vec_mut<ComponentType: Debug + Send + Sync + 'static>(
        &self,
    ) -> WriteComponentVec<ComponentType> {
        let component_typeid = TypeId::of::<ComponentType>();
        self.component_typeid_to_component_vec
            .get(&component_typeid)
            .map(Box::as_ref)
            .and_then(borrow_component_vec_mut)
    }

    /// Adds a component of type `ComponentType` to the specified `entity`.
    fn add_component<ComponentType: Debug + Send + Sync + 'static>(
        &mut self,
        entity: Entity,
        component: ComponentType,
    ) -> ArchetypeResult<()> {
        let entity_index = self
            .entity_to_component_index
            .get(&entity)
            .ok_or(ArchetypeError::MissingEntityIndex(entity))?;

        let mut component_vec = self.borrow_component_vec_mut::<ComponentType>().ok_or(
            ArchetypeError::CouldNotBorrowComponentVec(TypeId::of::<ComponentType>()),
        )?;

        component_vec[*entity_index] = Some(component);
        Ok(())
    }

    /// Adds a component vec of type `ComponentType` if no such vec already exists.
    ///
    /// This function is idempotent when trying to add the same `ComponentType` multiple times.
    fn add_component_vec<ComponentType: Debug + Send + Sync + 'static>(&mut self) {
        if !self.contains_component_type::<ComponentType>() {
            let mut raw_component_vec = create_raw_component_vec::<ComponentType>();

            self.entity_to_component_index
                .iter()
                .for_each(|_| raw_component_vec.push_none());

            let component_typeid = TypeId::of::<ComponentType>();
            self.component_typeid_to_component_vec
                .insert(component_typeid, raw_component_vec);
        }
    }

    /// Returns `true` if the archetype stores components of type ComponentType.
    fn contains_component_type<ComponentType: Debug + Send + Sync + 'static>(&self) -> bool {
        self.component_typeid_to_component_vec
            .contains_key(&TypeId::of::<ComponentType>())
    }
}

/// An error occurred during a world operation.
#[derive(Error, Debug)]
pub enum WorldError {
    /// Could not find archetype with the given index.
    #[error("could not find archetype with the given index: {0:?}")]
    ArchetypeDoesNotExist(ArchetypeIndex),
    /// Could not add component to archetype with the given index.
    #[error("could not add component to archetype with the given index: {0:?}")]
    CouldNotAddComponent(ArchetypeError),
    /// Could not find the given component type.
    #[error("could not find the given component type: {0:?}")]
    ComponentTypeDoesNotExist(TypeId),
    /// Could not find the given entity id.
    #[error("could not find the given entity id: {0:?}")]
    EntityIdDoesNotExist(Entity),
}

/// Whether a world operation succeeded.
pub type WorldResult<T, E = WorldError> = Result<T, E>;

/// The index of an archtype in a vec.
type ArchetypeIndex = usize;

/// Represents the simulated world.
#[derive(Debug)]
pub struct World {
    entities: Vec<Entity>,
    /// Relates a unique `Entity Id` to the `Archetype` that stores it.
    /// The HashMap returns the corresponding `index` of the `Archetype` stored in the `World.archetypes` vector.
    entity_to_archetype_index: HashMap<Entity, ArchetypeIndex>,
    /// Stores all `Archetypes`. The `index` of each `Archetype` cannot be
    /// changed without also updating the `entity_id_to_archetype_index` HashMap,
    /// since it needs to point to the correct `Archetype`.
    archetypes: Vec<Archetype>,
    /// `component_typeid_to_archetype_indices` is a HashMap relating all Component `TypeId`s to the `Archetype`s that store them.
    /// Its purpose it to allow querying of `Archetypes` that contain a specific set of `Components`.
    ///
    /// For example: If you want to query all Archetypes that contain components (A,B)
    /// you will first call `get(TypeId::of:<A>())` and then `get(TypeId::of:<B>())`.
    /// This will result in two vectors containing the indices of the `Archetype`s that store these types.
    /// By taking the intersection of these vectors you will know which `Archetype` contain both A and B.
    /// This could be the archetypes: (A,B), (A,B,C), (A,B,...) etc.
    component_typeid_to_archetype_indices: HashMap<TypeId, Vec<ArchetypeIndex>>,
    /// todo(#72): Contains all `TypeId`s of the components that `World` stores.
    /// todo(#72): Remove, only used to showcase how archetypes can be used in querying.
    stored_types: Vec<TypeId>,
}

type ReadComponentVec<'a, ComponentType> = Option<RwLockReadGuard<'a, Vec<Option<ComponentType>>>>;
type WriteComponentVec<'a, ComponentType> =
    Option<RwLockWriteGuard<'a, Vec<Option<ComponentType>>>>;

impl World {
    /// todo(#72): Adds the Component to the entity by storing it in the `Big Archetype`.
    /// todo(#72): Adds a new component vec to `Big Archetype` if it does not already exist.
    fn create_component_vec_and_add<ComponentType: Debug + Send + Sync + 'static>(
        &mut self,
        entity: Entity,
        component: ComponentType,
    ) -> WorldResult<()> {
        self.store_entity_in_archetype(entity, 0)?;

        let big_archetype = self
            .archetypes
            .get_mut(0)
            .ok_or(WorldError::ArchetypeDoesNotExist(0))?;

        if !big_archetype.contains_component_type::<ComponentType>() {
            let component_typeid = TypeId::of::<ComponentType>();
            self.stored_types.push(component_typeid);
            let archetype_index = 0;
            self.component_typeid_to_archetype_indices
                .entry(component_typeid)
                .or_insert(vec![])
                .push(archetype_index);
        }
        // todo(#38) Some code is mistakingly part of Application instead of World

        big_archetype.add_component_vec::<ComponentType>();

        self.add_component(entity, component)?;
        Ok(())
    }

    fn create_new_entity(&mut self) -> Entity {
        let entity_id = self.entities.len();
        let entity = Entity {
            id: entity_id,
            _generation: 0, /* todo(#53) update entity generation after an entity has been removed and then added. */
        };
        self.entities.push(entity);
        entity
    }

    // todo(#72): Remove "#[allow(usused)" when using add empty archetype.
    #[allow(unused)]
    fn add_empty_archetype(&mut self, archetype: Archetype) {
        let archetype_index = self.archetypes.len();

        archetype
            .component_typeid_to_component_vec
            .values()
            .for_each(|component_vec| {
                let component_typeid = component_vec.stored_type();
                self.component_typeid_to_archetype_indices
                    .entry(component_typeid)
                    .or_insert(vec![])
                    .push(archetype_index);
            });

        self.archetypes.push(archetype);
    }

    fn store_entity_in_archetype(
        &mut self,
        entity: Entity,
        archetype_index: ArchetypeIndex,
    ) -> WorldResult<()> {
        let archetype = self
            .archetypes
            .get_mut(archetype_index)
            .ok_or(WorldError::ArchetypeDoesNotExist(archetype_index))?;

        archetype.store_entity(entity);

        // todo(#72): add code for moving entities between archetypes

        self.entity_to_archetype_index
            .insert(entity, archetype_index);
        Ok(())
    }

    fn add_component<ComponentType: Debug + Send + Sync + 'static>(
        &mut self,
        entity: Entity,
        component: ComponentType,
    ) -> WorldResult<()> {
        let archetype_index = self
            .entity_to_archetype_index
            .get(&entity)
            .ok_or(WorldError::EntityIdDoesNotExist(entity))?;
        let archetype = self
            .archetypes
            .get_mut(*archetype_index)
            .ok_or(WorldError::ArchetypeDoesNotExist(*archetype_index))?;
        archetype
            .add_component::<ComponentType>(entity, component)
            .map_err(WorldError::CouldNotAddComponent)?;
        Ok(())
    }

    fn borrow_component_vecs_with_signature<ComponentType: Debug + Send + Sync + 'static>(
        &self,
        signature: &[TypeId],
    ) -> WorldResult<Vec<ReadComponentVec<ComponentType>>> {
        let archetype_indices = self.get_archetype_indices(signature);
        self.borrow_component_vecs(&archetype_indices)
    }

    fn borrow_component_vecs_with_signature_mut<ComponentType: Debug + Send + Sync + 'static>(
        &self,
        signature: &[TypeId],
    ) -> WorldResult<Vec<WriteComponentVec<ComponentType>>> {
        let archetype_indices = self.get_archetype_indices(signature);
        self.borrow_component_vecs_mut(&archetype_indices)
    }

    /// Returns the indices of all archetypes that atleast contain the given signature.
    ///
    /// An example: if there exists the archetypes: (A), (A,B), (B,C), (A,B,C)
    /// and the signature (A,B) is given, the indices for archetypes: (A,B) and
    /// (A,B,C) will be returned as they both contain (A,B), while (A) only
    /// contains A components and no B components and (B,C) only contain B and C
    /// components and no A components.
    fn get_archetype_indices(&self, signature: &[TypeId]) -> Vec<&ArchetypeIndex> {
        let all_archetypes_with_signature_types: WorldResult<Vec<_>> = signature
            .iter()
            .map(|componet_typeid| {
                self.component_typeid_to_archetype_indices
                    .get(componet_typeid)
                    .ok_or(WorldError::ComponentTypeDoesNotExist(*componet_typeid))
            })
            .collect();

        match all_archetypes_with_signature_types {
            Ok(archetype_indices) => return find_intersecting_signature_indices(archetype_indices),
            Err(_) => vec![],
        }
    }

    fn get_archetypes(
        &self,
        archetype_indices: &[&ArchetypeIndex],
    ) -> WorldResult<Vec<&Archetype>> {
        let archetypes: Result<Vec<_>, _> = archetype_indices
            .iter()
            .map(|&&archetype_index| {
                self.archetypes
                    .get(archetype_index)
                    .ok_or(WorldError::ArchetypeDoesNotExist(archetype_index))
            })
            .collect();
        archetypes
    }

    fn borrow_component_vecs<ComponentType: Debug + Send + Sync + 'static>(
        &self,
        archetype_indices: &[&ArchetypeIndex],
    ) -> WorldResult<Vec<ReadComponentVec<ComponentType>>> {
        let archetypes = self.get_archetypes(archetype_indices)?;

        let component_vecs = archetypes
            .iter()
            .map(|&archetype| archetype.borrow_component_vec::<ComponentType>())
            .collect();

        Ok(component_vecs)
    }

    fn borrow_component_vecs_mut<ComponentType: Debug + Send + Sync + 'static>(
        &self,
        archetype_indices: &[&ArchetypeIndex],
    ) -> WorldResult<Vec<WriteComponentVec<ComponentType>>> {
        let archetypes = self.get_archetypes(archetype_indices)?;

        let component_vecs = archetypes
            .iter()
            .map(|&archetype| archetype.borrow_component_vec_mut::<ComponentType>())
            .collect();

        Ok(component_vecs)
    }
}

fn panic_locked_component_vec<ComponentType: 'static>() -> ! {
    let component_type_name = any::type_name::<ComponentType>();
    panic!("Lock of ComponentVec<{component_type_name}> is already taken!")
}

impl Default for World {
    fn default() -> Self {
        Self {
            archetypes: vec![Archetype::default()],
            component_typeid_to_archetype_indices: Default::default(),
            entities: Default::default(),
            entity_to_archetype_index: Default::default(),
            stored_types: Default::default(),
        }
    }
}

fn create_raw_component_vec<ComponentType: Debug + Send + Sync + 'static>() -> Box<dyn ComponentVec>
{
    Box::new(RwLock::new(Vec::<Option<ComponentType>>::new()))
}

fn borrow_component_vec<ComponentType: 'static>(
    component_vec: &dyn ComponentVec,
) -> ReadComponentVec<ComponentType> {
    if let Some(component_vec) = component_vec
        .as_any()
        .downcast_ref::<ComponentVecImpl<ComponentType>>()
    {
        // This method should only be called once the scheduler has verified
        // that component access can be done without contention.
        // Panicking helps us detect errors in the scheduling algorithm more quickly.
        return match component_vec.try_read() {
            Ok(component_vec) => Some(component_vec),
            Err(TryLockError::WouldBlock) => panic_locked_component_vec::<ComponentType>(),
            Err(TryLockError::Poisoned(_)) => panic!("Lock should not be poisoned!"),
        };
    }
    None
}

fn borrow_component_vec_mut<ComponentType: 'static>(
    component_vec: &dyn ComponentVec,
) -> WriteComponentVec<ComponentType> {
    if let Some(component_vec) = component_vec
        .as_any()
        .downcast_ref::<ComponentVecImpl<ComponentType>>()
    {
        // This method should only be called once the scheduler has verified
        // that component access can be done without contention.
        // Panicking helps us detect errors in the scheduling algorithm more quickly.
        return match component_vec.try_write() {
            Ok(component_vec) => Some(component_vec),
            Err(TryLockError::WouldBlock) => panic_locked_component_vec::<ComponentType>(),
            Err(TryLockError::Poisoned(_)) => panic!("Lock should not be poisoned!"),
        };
    }
    None
}

fn find_intersecting_signature_indices(
    signatures: Vec<&Vec<ArchetypeIndex>>,
) -> Vec<&ArchetypeIndex> {
    if let [first_signature, signatures @ ..] = &*signatures {
        return first_signature
            .iter()
            .filter(|component_type| {
                signatures
                    .iter()
                    .all(|other_signature| other_signature.contains(component_type))
            })
            .collect();
    }
    unreachable!("Passing any vector always matches the if clause")
}

type ComponentVecImpl<ComponentType> = RwLock<Vec<Option<ComponentType>>>;

trait ComponentVec: Debug + Send + Sync {
    fn as_any(&self) -> &dyn Any;
    fn as_any_mut(&mut self) -> &mut dyn Any;
    fn push_none(&mut self);
    /// Returns the type stored in the component vector.
    fn stored_type(&self) -> TypeId;
    /// Returns the number of components stored in the component vector.
    fn len(&self) -> usize;
    /// Removes the entity from the componet vector.
    fn remove(&self, index: usize);
}

impl<T: Debug + Send + Sync + 'static> ComponentVec for ComponentVecImpl<T> {
    fn as_any(&self) -> &dyn Any {
        self
    }

    fn as_any_mut(&mut self) -> &mut dyn Any {
        self
    }

    fn push_none(&mut self) {
        self.write().expect("Lock is poisoned").push(None);
    }

    fn stored_type(&self) -> TypeId {
        TypeId::of::<T>()
    }

    fn len(&self) -> usize {
        Vec::len(&self.read().expect("Lock is poisoned"))
    }

    fn remove(&self, index: usize) {
        self.write().expect("Lock is poisoned").swap_remove(index);
    }
}

/// An entity is an identifier that represents a simulated object consisting of multiple
/// different components.
#[derive(Default, Debug, Ord, PartialOrd, Eq, PartialEq, Copy, Clone, Hash)]
pub struct Entity {
    id: usize,
    _generation: usize,
}

/// An error occurred during execution of a system.
#[derive(Error, Debug)]
pub enum SystemError {
    /// Could not execute system due to missing parameter.
    #[error("could not execute system due to missing parameter")]
    MissingParameter(#[source] SystemParameterError),
}

/// Whether a system succeeded in its execution.
pub type SystemResult<T, E = SystemError> = Result<T, E>;

/// An executable unit of work that may operate on entities and their component data.
pub trait System: Debug + Send + Sync {
    /// What the system is called.
    fn name(&self) -> &str;
    /// Executes the system on each entity matching its query.
    ///
    /// Systems that do not query anything run once per tick.
    fn run(&self, world: &World) -> SystemResult<()>;
    /// Which component types the system accesses and in what manner (read/write).
    fn component_accesses(&self) -> Vec<ComponentAccessDescriptor>;
}

impl Display for dyn System + '_ {
    fn fmt(&self, f: &mut Formatter<'_>) -> fmt::Result {
        f.write_str(self.name())
    }
}

impl PartialEq<Self> for dyn System + '_ {
    fn eq(&self, other: &Self) -> bool {
        self.name() == other.name() && self.component_accesses() == other.component_accesses()
    }
}

impl Eq for dyn System + '_ {}

impl Hash for dyn System + '_ {
    fn hash<H: Hasher>(&self, state: &mut H) {
        self.name().hash(state);
        self.component_accesses().hash(state);
    }
}

/// What component is accessed and in what manner (read/write).
#[derive(Debug, Clone, Ord, PartialOrd, Eq, PartialEq, Hash)]
pub enum ComponentAccessDescriptor {
    /// Reads from component of provided type.
    Read(TypeId, String),
    /// Reads and writes from component of provided type.
    Write(TypeId, String),
}

impl ComponentAccessDescriptor {
    /// Creates a [`ComponentAccessDescriptor`] that represents
    /// a read of the given [`ComponentType`].
    fn read<ComponentType: 'static>() -> Self {
        let type_id = TypeId::of::<ComponentType>();
        let type_name = any::type_name::<ComponentType>();
        Self::Read(type_id, type_name.to_owned())
    }

    /// Creates a [`ComponentAccessDescriptor`] that represents
    /// a read or write of the given [`ComponentType`].
    fn write<ComponentType: 'static>() -> Self {
        let type_id = TypeId::of::<ComponentType>();
        let type_name = any::type_name::<ComponentType>();
        Self::Write(type_id, type_name.to_owned())
    }

    /// The name of the type of component accessed.
    pub fn name(&self) -> &str {
        match self {
            ComponentAccessDescriptor::Read(_, name)
            | ComponentAccessDescriptor::Write(_, name) => name,
        }
    }

    /// Gets the inner component type.
    pub fn component_type(&self) -> TypeId {
        match &self {
            ComponentAccessDescriptor::Read(component_type, _)
            | ComponentAccessDescriptor::Write(component_type, _) => *component_type,
        }
    }

    /// Whether the access is mutable (read/write).
    pub fn is_write(&self) -> bool {
        match &self {
            ComponentAccessDescriptor::Read(_, _) => false,
            ComponentAccessDescriptor::Write(_, _) => true,
        }
    }

    /// Whether the access is immutable (read).
    pub fn is_read(&self) -> bool {
        !self.is_write()
    }
}

/// Something that can be turned into a `ecs::System`.
pub trait IntoSystem<Parameters> {
    /// What type of system is created.
    type Output: System + 'static;

    /// Turns `self` into an `ecs::System`.
    fn into_system(self) -> Self::Output;
}

/// A `ecs::System` represented by a Rust function/closure.
pub struct FunctionSystem<Function: Send + Sync, Parameters: SystemParameters> {
    function: Function,
    function_name: String,
    parameters: PhantomData<Parameters>,
}

impl<Function: Send + Sync, Parameters: SystemParameters> Debug
    for FunctionSystem<Function, Parameters>
{
    fn fmt(&self, f: &mut Formatter<'_>) -> fmt::Result {
        let parameters_name = any::type_name::<Parameters>();
        let mut parameter_names_text = String::with_capacity(parameters_name.len());
        for parameter_name in parameters_name.split(',') {
            parameter_names_text.push_str(parameter_name);
        }

        f.debug_struct("FunctionSystem")
            .field("system", &self.function_name)
            .field("parameters", &parameter_names_text)
            .finish()
    }
}

impl<Function, Parameters> System for FunctionSystem<Function, Parameters>
where
    Function: SystemParameterFunction<Parameters> + Send + Sync + 'static,
    Parameters: SystemParameters,
{
    fn name(&self) -> &str {
        &self.function_name
    }

    #[instrument(skip_all)]
    fn run(&self, world: &World) -> SystemResult<()> {
        SystemParameterFunction::run(&self.function, world)
    }

    fn component_accesses(&self) -> Vec<ComponentAccessDescriptor> {
        Parameters::component_accesses()
    }
}

impl<Function, Parameters> IntoSystem<Parameters> for Function
where
    Function: SystemParameterFunction<Parameters> + Send + Sync + 'static,
    Parameters: SystemParameters + 'static,
{
    type Output = FunctionSystem<Function, Parameters>;

    fn into_system(self) -> Self::Output {
        let function_name = get_function_name::<Function>();
        FunctionSystem {
            function: self,
            function_name,
            parameters: PhantomData,
        }
    }
}

fn get_function_name<Function>() -> String {
    let function_type_name = any::type_name::<Function>();
    let name_start_index = function_type_name
        .rfind("::")
        .map_or(0, |colon_index| colon_index + 2);
    let function_name = &function_type_name[name_start_index..];
    function_name.to_owned()
}

/// An error occurred during a world operation.
#[derive(Error, Debug)]
pub enum SystemParameterError {
    /// Could not find archetype with the given index.
    #[error("could not borrow component vecs with signature: {0:?}")]
    BorrowComponentVecs(WorldError),
}

/// Whether a world operation succeeded.
pub type SystemParameterResult<T, E = SystemParameterError> = Result<T, E>;

/// A collection of `ecs::SystemParameter`s that can be passed to a `ecs::System`.
pub trait SystemParameters: Send + Sync {
    /// A description of all of the data that is accessed and how (read/write).
    fn component_accesses() -> Vec<ComponentAccessDescriptor>;
}

/// Something that can be passed to a `ecs::System`.
pub(crate) trait SystemParameter: Send + Sync + Sized {
    /// Contains a borrow of components from `ecs::World`.
    type BorrowedData<'components>;

    /// Borrows the collection of components of the given type from `ecs::World`.
    fn borrow<'a>(
        world: &'a World,
        signature: &[TypeId],
    ) -> SystemParameterResult<Self::BorrowedData<'a>>;

    /// Fetches the parameter from the borrowed data for a given entity.
    /// # Safety
    /// The returned value is only guaranteed to be valid until BorrowedData is dropped
    unsafe fn fetch_parameter(borrowed: &mut Self::BorrowedData<'_>) -> Option<Option<Self>>;

    /// A description of what data is accessed and how (read/write).
<<<<<<< HEAD
    /// TODO: component_vec should not be locked for filters
    fn component_accesses() -> Vec<ComponentAccessDescriptor>;
=======
    fn component_access() -> ComponentAccessDescriptor;

    /// Returns the `TypeId` of the borrowed data.
    fn signature() -> TypeId {
        match Self::component_access() {
            ComponentAccessDescriptor::Read(type_id, _)
            | ComponentAccessDescriptor::Write(type_id, _) => type_id,
        }
    }
>>>>>>> 2004c2e5
}

trait SystemParameterFunction<Parameters: SystemParameters>: 'static {
    fn run(&self, world: &World) -> SystemResult<()>;
}

type BorrowedArchetypeIndex = usize;
type ComponentIndex = usize;

/// A read-only access to a component of the given type.
#[derive(Debug)]
pub struct Read<'a, Component: 'static> {
    output: &'a Component,
}

impl<'a, Component> Deref for Read<'a, Component> {
    type Target = Component;

    fn deref(&self) -> &Self::Target {
        self.output
    }
}

impl<Component: Debug + Send + Sync + 'static + Sized> SystemParameter for Read<'_, Component> {
    type BorrowedData<'components> = (
        BorrowedArchetypeIndex,
        Vec<(ComponentIndex, ReadComponentVec<'components, Component>)>,
    );

    fn borrow<'a>(
        world: &'a World,
        signature: &[TypeId],
    ) -> SystemParameterResult<Self::BorrowedData<'a>> {
        let component_vecs = world
            .borrow_component_vecs_with_signature::<Component>(signature)
            .map_err(SystemParameterError::BorrowComponentVecs)?;

        let component_vecs = component_vecs
            .into_iter()
            .map(|component_vec| (0, component_vec))
            .collect();

        Ok((0, component_vecs))
    }

    unsafe fn fetch_parameter(borrowed: &mut Self::BorrowedData<'_>) -> Option<Option<Self>> {
        let (ref mut current_archetype, archetypes) = borrowed;
        if let Some((component_index, Some(component_vec))) = archetypes.get_mut(*current_archetype)
        {
            return if let Some(component) = component_vec.get(*component_index) {
                *component_index += 1;
                Some(component.as_ref().map(|component| Self {
                    // The caller is responsible to only use the
                    // returned value when BorrowedData is still in scope.
                    #[allow(trivial_casts)]
                    output: &*(component as *const Component),
                }))
            } else {
                // End of archetype
                *current_archetype += 1;
                Self::fetch_parameter(borrowed)
            };
        }
        // No more entities
        None
    }

    fn component_accesses() -> Vec<ComponentAccessDescriptor> {
        vec![ComponentAccessDescriptor::read::<Component>()]
    }
}

impl<Component: Debug + Send + Sync + 'static + Sized> SystemParameter for Write<'_, Component> {
    type BorrowedData<'components> = (
        BorrowedArchetypeIndex,
        Vec<(ComponentIndex, WriteComponentVec<'components, Component>)>,
    );

    fn borrow<'a>(
        world: &'a World,
        signature: &[TypeId],
    ) -> SystemParameterResult<Self::BorrowedData<'a>> {
        Ok((0, {
            let component_vecs = world
                .borrow_component_vecs_with_signature_mut::<Component>(signature)
                .map_err(SystemParameterError::BorrowComponentVecs)?;

            component_vecs
                .into_iter()
                .map(|component_vec| (0, component_vec))
                .collect()
        }))
    }

    unsafe fn fetch_parameter(borrowed: &mut Self::BorrowedData<'_>) -> Option<Option<Self>> {
        let (ref mut current_archetype, archetypes) = borrowed;
        if let Some((ref mut component_index, Some(component_vec))) =
            archetypes.get_mut(*current_archetype)
        {
            return if let Some(ref mut component) = component_vec.get_mut(*component_index) {
                *component_index += 1;
                Some(component.as_mut().map(|component| Self {
                    // The caller is responsible to only use the
                    // returned value when BorrowedData is still in scope.
                    #[allow(trivial_casts)]
                    output: &mut *(component as *mut Component),
                }))
            } else {
                // End of archetype
                *current_archetype += 1;
                Self::fetch_parameter(borrowed)
            };
        }
        // No more entities
        None
    }

    fn component_accesses() -> Vec<ComponentAccessDescriptor> {
        vec![ComponentAccessDescriptor::write::<Component>()]
    }
}

/// A read-only access to a component of the given type.
#[derive(Debug)]
pub struct Write<'a, Component: 'static> {
    output: &'a mut Component,
}

impl<'a, Component> Deref for Write<'a, Component> {
    type Target = Component;

    fn deref(&self) -> &Self::Target {
        self.output
    }
}

impl<'a, Component> DerefMut for Write<'a, Component> {
    fn deref_mut(&mut self) -> &mut Self::Target {
        self.output
    }
}

impl SystemParameters for () {
    fn component_accesses() -> Vec<ComponentAccessDescriptor> {
        vec![]
    }
}

impl<F> SystemParameterFunction<()> for F
where
    F: Fn() + 'static,
{
    fn run(&self, _world: &World) -> SystemResult<()> {
        self();
        Ok(())
    }
}

macro_rules! impl_system_parameter_function {
    ($($parameter:expr),*) => {
        paste! {
            impl<$([<P$parameter>]: SystemParameter,)*> SystemParameters for ($([<P$parameter>],)*) {
                fn component_accesses() -> Vec<ComponentAccessDescriptor> {
                    vec![$([<P$parameter>]::component_accesses(),)*].into_iter().flatten().collect()
                }
            }

            impl<F, $([<P$parameter>]: SystemParameter,)*> SystemParameterFunction<($([<P$parameter>],)*)>
                for F where F: Fn($([<P$parameter>],)*) + 'static, {

                fn run(&self, world: &World) -> SystemResult<()> {
                    let signature = vec![$(<[<P$parameter>] as SystemParameter>::signature(),)*];

                    $(let mut [<borrowed_$parameter>] = <[<P$parameter>] as SystemParameter>::borrow(world, &signature).map_err(SystemError::MissingParameter)?;)*

                    // SAFETY: This is safe because the result from fetch_parameter will not outlive borrowed
                    unsafe {
                        while let ($(Some([<parameter_$parameter>]),)*) = (
                            $(<[<P$parameter>] as SystemParameter>::fetch_parameter(&mut [<borrowed_$parameter>]),)*
                        ) {
                            if let ($(Some([<parameter_$parameter>]),)*) = (
                                $([<parameter_$parameter>],)*
                            ) {
                                self($([<parameter_$parameter>],)*);
                            }
                        }
                    }
                    Ok(())
                }
            }
        }
    }
}

impl_system_parameter_function!(0);
impl_system_parameter_function!(0, 1);
impl_system_parameter_function!(0, 1, 2);
impl_system_parameter_function!(0, 1, 2, 3);
impl_system_parameter_function!(0, 1, 2, 3, 4);
impl_system_parameter_function!(0, 1, 2, 3, 4, 5);
impl_system_parameter_function!(0, 1, 2, 3, 4, 5, 6);
impl_system_parameter_function!(0, 1, 2, 3, 4, 5, 6, 7);
impl_system_parameter_function!(0, 1, 2, 3, 4, 5, 6, 7, 8);
impl_system_parameter_function!(0, 1, 2, 3, 4, 5, 6, 7, 8, 9);
impl_system_parameter_function!(0, 1, 2, 3, 4, 5, 6, 7, 8, 9, 10);
impl_system_parameter_function!(0, 1, 2, 3, 4, 5, 6, 7, 8, 9, 10, 11);
impl_system_parameter_function!(0, 1, 2, 3, 4, 5, 6, 7, 8, 9, 10, 11, 12);
impl_system_parameter_function!(0, 1, 2, 3, 4, 5, 6, 7, 8, 9, 10, 11, 12, 13);
impl_system_parameter_function!(0, 1, 2, 3, 4, 5, 6, 7, 8, 9, 10, 11, 12, 13, 14);
impl_system_parameter_function!(0, 1, 2, 3, 4, 5, 6, 7, 8, 9, 10, 11, 12, 13, 14, 15);

#[cfg(test)]
mod tests {
    use super::*;
    use test_case::test_case;
    use test_log::test;

    impl Entity {
        fn with_id(n: usize) -> Self {
            Self {
                id: n,
                _generation: 0,
            }
        }
    }

    #[derive(Debug)]
    struct A;

    #[derive(Debug)]
    struct B;

    #[derive(Debug)]
    struct C;

    #[test]
    #[should_panic(expected = "Lock of ComponentVec<ecs::tests::A> is already taken!")]
    fn world_panics_when_trying_to_mutably_borrow_same_components_twice() {
        let mut world = World::default();

        let entity = world.create_new_entity();
        world.create_component_vec_and_add(entity, A).unwrap();

        let _first = world
            .borrow_component_vecs_with_signature_mut::<A>(&[TypeId::of::<A>()])
            .unwrap();
        let _second = world
            .borrow_component_vecs_with_signature_mut::<A>(&[TypeId::of::<A>()])
            .unwrap();
    }

    #[test]
    fn world_doesnt_panic_when_mutably_borrowing_components_after_dropping_previous_mutable_borrow()
    {
        let mut world = World::default();

        let entity = world.create_new_entity();

        world.create_component_vec_and_add(entity, A).unwrap();

        let first = world.borrow_component_vecs_with_signature_mut::<A>(&[TypeId::of::<A>()]);
        drop(first);
        let _second = world.borrow_component_vecs_with_signature_mut::<A>(&[TypeId::of::<A>()]);
    }

    #[test]
    fn world_does_not_panic_when_trying_to_immutably_borrow_same_components_twice() {
        let mut world = World::default();

        let entity = world.create_new_entity();

        world.create_component_vec_and_add(entity, A).unwrap();

        let _first = world.borrow_component_vecs_with_signature::<A>(&[TypeId::of::<A>()]);
        let _second = world.borrow_component_vecs_with_signature::<A>(&[TypeId::of::<A>()]);
    }

    #[test_case(|_: Read<A>| {}, vec![ComponentAccessDescriptor::read::<A>()]; "when reading")]
    #[test_case(|_: Write<A>| {}, vec![ComponentAccessDescriptor::write::<A>()]; "when writing")]
    #[test_case(|_: Read<A>, _:Read<B>| {}, vec![ComponentAccessDescriptor::read::<A>(), ComponentAccessDescriptor::read::<B>()]; "when reading two components")]
    #[test_case(|_: Write<A>, _:Write<B>| {}, vec![ComponentAccessDescriptor::write::<A>(), ComponentAccessDescriptor::write::<B>()]; "when writing two components")]
    #[test_case(|_: Read<A>, _: Write<B>| {}, vec![ComponentAccessDescriptor::read::<A>(), ComponentAccessDescriptor::write::<B>()]; "when reading and writing to components")]
    #[test_case(|_: Read<A>, _: Read<B>, _: Read<C>| {}, vec![ComponentAccessDescriptor::read::<A>(), ComponentAccessDescriptor::read::<B>(), ComponentAccessDescriptor::read::<C>()]; "when reading three components")]
    fn component_accesses_return_actual_component_accesses<Params>(
        system: impl IntoSystem<Params>,
        expected_accesses: Vec<ComponentAccessDescriptor>,
    ) {
        let component_accesses = system.into_system().component_accesses();

        assert_eq!(expected_accesses, component_accesses)
    }

    // Archetype tests:

    #[test]
    fn archetype_can_store_components_of_entities_it_stores() {
        let mut archetype = Archetype::default();

        let entity_1 = Entity::with_id(0);
        let entity_2 = Entity::with_id(5);

        // 1. Archetype stores the components of entities with id 0 and id 10
        archetype.store_entity(entity_1);
        archetype.store_entity(entity_2);

        // 2. Create component vectors for types u32 and u64
        archetype.add_component_vec::<u32>();
        archetype.add_component_vec::<u64>();

        // 3. Add components for entity id 0
        archetype.add_component::<u32>(entity_1, 21).unwrap();
        archetype.add_component::<u64>(entity_1, 212).unwrap();

        // 4. Add components for entity id 1
        archetype.add_component::<u32>(entity_2, 35).unwrap();
        archetype.add_component::<u64>(entity_2, 123).unwrap();

        let result_u32 = archetype.borrow_component_vec::<u32>().unwrap();
        let result_u64 = archetype.borrow_component_vec::<u64>().unwrap();

        // entity 1 should have index 0, as it was added first
        assert_eq!(result_u32.get(0).unwrap().unwrap(), 21);
        assert_eq!(result_u64.get(0).unwrap().unwrap(), 212);

        // entity 2 should have index 1 as it was added second
        assert_eq!(result_u32.get(1).unwrap().unwrap(), 35);
        assert_eq!(result_u64.get(1).unwrap().unwrap(), 123);
    }

    #[test]
    fn components_are_stored_on_correct_index_independent_of_insert_order() {
        let mut archetype = Archetype::default();

        let entity_1 = Entity::with_id(0);
        let entity_2 = Entity::with_id(5);
        let entity_3 = Entity::with_id(10);

        let entity_1_index = 0;
        let entity_2_index = 1;
        let entity_3_index = 2;

        // 1. Create component vectors for types u32 and u64
        archetype.add_component_vec::<u32>();
        archetype.add_component_vec::<u64>();

        // 2. store entities
        archetype.store_entity(entity_1);
        archetype.store_entity(entity_2);
        archetype.store_entity(entity_3);

        // 3. add components in random order, with values 1-6
        archetype.add_component::<u32>(entity_2, 1).unwrap();
        archetype.add_component::<u64>(entity_1, 2).unwrap();
        archetype.add_component::<u64>(entity_2, 3).unwrap();
        archetype.add_component::<u32>(entity_3, 4).unwrap();
        archetype.add_component::<u32>(entity_1, 5).unwrap();
        archetype.add_component::<u64>(entity_3, 6).unwrap();

        let result_u32 = archetype.borrow_component_vec::<u32>().unwrap();
        let result_u64 = archetype.borrow_component_vec::<u64>().unwrap();

        // 4. assert values are correct
        assert_eq!(result_u32.get(entity_2_index).unwrap().unwrap(), 1);
        assert_eq!(result_u64.get(entity_1_index).unwrap().unwrap(), 2);
        assert_eq!(result_u64.get(entity_2_index).unwrap().unwrap(), 3);
        assert_eq!(result_u32.get(entity_3_index).unwrap().unwrap(), 4);
        assert_eq!(result_u32.get(entity_1_index).unwrap().unwrap(), 5);
        assert_eq!(result_u64.get(entity_3_index).unwrap().unwrap(), 6);
    }

    #[test]
    fn storing_entities_gives_them_indices_when_component_vec_exists() {
        let mut archetype = Archetype::default();

        let entity_1 = Entity::with_id(81);
        let entity_2 = Entity::with_id(16);
        let entity_3 = Entity::with_id(66);
        let entity_4 = Entity::with_id(140);

        // 1. Add component vec
        archetype.add_component_vec::<u8>();

        // 2. Store 4 entities
        archetype.store_entity(entity_1);
        archetype.store_entity(entity_2);
        archetype.store_entity(entity_3);
        archetype.store_entity(entity_4);

        let result_u8 = archetype.borrow_component_vec::<u8>().unwrap();

        // The component vec should have a length of 4, since that is the number of entities stored
        assert_eq!(result_u8.len(), 4);
        // No values should be stored since none have been added.
        result_u8
            .iter()
            .for_each(|component| assert!(component.is_none()));
    }

    #[test]
    fn adding_component_vec_after_entities_have_been_added_gives_entities_indices_in_the_new_vec() {
        let mut archetype = Archetype::default();

        let entity_1 = Entity::with_id(81);
        let entity_2 = Entity::with_id(16);
        let entity_3 = Entity::with_id(66);
        let entity_4 = Entity::with_id(140);

        // 1. Store 4 entities
        archetype.store_entity(entity_1);
        archetype.store_entity(entity_2);
        archetype.store_entity(entity_3);
        archetype.store_entity(entity_4);

        // 2. Add component vec
        archetype.add_component_vec::<u64>();

        let result_u64 = archetype.borrow_component_vec::<u64>().unwrap();

        // The component vec should have a length of 4, since that is the number of entities stored
        assert_eq!(result_u64.len(), 4);
        // No values should be stored since none have been added.
        result_u64
            .iter()
            .for_each(|compnonent| assert!(compnonent.is_none()));
    }

    #[test]
    fn interleaving_adding_vecs_and_storing_entities_results_in_correct_length_of_vecs() {
        let mut archetype = Archetype::default();

        let entity_1 = Entity::with_id(81);
        let entity_2 = Entity::with_id(16);
        let entity_3 = Entity::with_id(66);
        let entity_4 = Entity::with_id(140);

        // 1. add u8 component vec.
        archetype.add_component_vec::<u8>();

        // 2. store entities 1 and 2.
        archetype.store_entity(entity_1);
        archetype.store_entity(entity_2);

        // 3. add u64 component vec.
        archetype.add_component_vec::<u64>();

        // 4. store entities 3 and 4.
        archetype.store_entity(entity_3);
        archetype.store_entity(entity_4);

        // 5. add f64 component vec.
        archetype.add_component_vec::<f64>();

        let result_u8 = archetype.borrow_component_vec::<u8>().unwrap();
        let result_u64 = archetype.borrow_component_vec::<u64>().unwrap();
        let result_f64 = archetype.borrow_component_vec::<f64>().unwrap();

        // One component for each entity should be stored in each component vec.
        assert_eq!(result_u8.len(), 4);
        assert_eq!(result_u64.len(), 4);
        assert_eq!(result_f64.len(), 4);
    }

    fn setup_world_with_three_entities_and_components() -> World {
        // Arrange
        let mut world = World {
            archetypes: Vec::new(),
            ..Default::default()
        };
        // add archetype index 0
        world.add_empty_archetype({
            let mut archetype = Archetype::default();
            archetype.add_component_vec::<u64>();
            archetype.add_component_vec::<u32>();

            archetype
        });

        // add archetype index 1
        world.add_empty_archetype({
            let mut archetype = Archetype::default();
            archetype.add_component_vec::<u32>();

            archetype
        });

        let e1 = world.create_new_entity();
        let e2 = world.create_new_entity();
        let e3 = world.create_new_entity();

        // e1 and e2 are stored in archetype index 0
        world.store_entity_in_archetype(e1, 0).unwrap();
        world.store_entity_in_archetype(e2, 0).unwrap();
        // e3 is stored in archetype index 1
        world.store_entity_in_archetype(e3, 1).unwrap();

        // insert some components...
        world.add_component::<u64>(e1, 1).unwrap();
        world.add_component::<u32>(e1, 2).unwrap();

        world.add_component::<u64>(e2, 3).unwrap();
        world.add_component::<u32>(e2, 4).unwrap();

        world.add_component::<u32>(e3, 6).unwrap();

        world
    }

    #[test]
    fn borrow_with_signature_returns_expected_values() {
        // Arrange
        let world = setup_world_with_three_entities_and_components();

        // Act
        // Borrow all vecs containing u32 from archetypes have the signature u32
        let vecs_u32 = world
            .borrow_component_vecs_with_signature::<u32>(&[TypeId::of::<u32>()])
            .unwrap();
        eprintln!("vecs_u32 = {vecs_u32:#?}");
        // Assert
        // Collect values from vecs
        let result: Vec<u32> = vecs_u32
            .iter()
            .flat_map(|component_vec| {
                component_vec
                    .as_ref()
                    .unwrap()
                    .iter()
                    .map(|component| component.unwrap())
            })
            .collect();
        println!("{result:?}");

        assert_eq!(result, vec![2, 4, 6])
    }

    #[test]
    fn borrowing_non_existent_component_returns_empty_vec() {
        // Arrange
        let world = setup_world_with_three_entities_and_components();

        // Act
        let vecs_f32 = world
            .borrow_component_vecs_with_signature::<f32>(&[TypeId::of::<f32>()])
            .unwrap();
        eprintln!("vecs_f32 = {vecs_f32:#?}");
        // Assert
        // Collect values from vecs
        let result: Vec<f32> = vecs_f32
            .iter()
            .flat_map(|component_vec| {
                component_vec
                    .as_ref()
                    .unwrap()
                    .iter()
                    .map(|component| component.unwrap())
            })
            .collect();
        println!("{result:?}");

        assert_eq!(result, vec![])
    }

    #[test]
    fn querying_with_archetypes() {
        // Arrange
        let world = setup_world_with_three_entities_and_components();

        let mut result: Vec<u32> = vec![];

        let mut borrowed = <Read<u32> as SystemParameter>::borrow(
            &world,
            &[<Read<u32> as SystemParameter>::signature()],
        )
        .unwrap();

        // SAFETY: This is safe because the result from fetch_parameter will not outlive borrowed
        unsafe {
            while let Some(parameter) =
                <Read<u32> as SystemParameter>::fetch_parameter(&mut borrowed)
            {
                if let Some(parameter) = parameter {
                    result.push(*parameter);
                }
            }
        }

        println!("{:?}", result);

        assert_eq!(result, vec![2, 4, 6])
    }

    #[test]
    #[should_panic]
    fn borrowing_component_vec_twice_from_archetype_causes_panic() {
        let mut archetype = Archetype::default();
        archetype.add_component_vec::<u32>();

        let borrow_1 = archetype.borrow_component_vec_mut::<u32>();
        let borrow_2 = archetype.borrow_component_vec_mut::<u32>();

        // Drop after both have been borrowed to make sure they both live this long.
        drop(borrow_1);
        drop(borrow_2);
    }

    #[test]
    fn borrowing_component_vec_after_reference_has_been_dropped_does_not_cause_panic() {
        let mut archetype = Archetype::default();
        archetype.add_component_vec::<u32>();

        let borrow_1 = archetype.borrow_component_vec_mut::<u32>();
        drop(borrow_1);

        let borrow_2 = archetype.borrow_component_vec_mut::<u32>();
        drop(borrow_2);
    }

    #[test]
    fn borrowing_two_different_component_vecs_from_archetype_does_not_cause_panic() {
        let mut archetype = Archetype::default();
        archetype.add_component_vec::<u32>();
        archetype.add_component_vec::<u64>();

        let a = archetype.borrow_component_vec_mut::<u32>();
        let b = archetype.borrow_component_vec_mut::<u64>();

        // Drop after both have been borrowed to make sure they both live this long.
        drop(a);
        drop(b);
    }

    #[test]
    fn removing_entity_swaps_position_of_last_added_entitys_components() {
        // Arrange
        let mut archetype = Archetype::default();

        let entity_1 = Entity::with_id(81);
        let entity_2 = Entity::with_id(16);
        let entity_3 = Entity::with_id(66);

        archetype.store_entity(entity_1);
        archetype.store_entity(entity_2);
        archetype.store_entity(entity_3);

        archetype.add_component_vec::<u32>();
        archetype.add_component_vec::<f32>();

        archetype.add_component::<u32>(entity_1, 1).unwrap();
        archetype.add_component::<u32>(entity_2, 2).unwrap();
        archetype.add_component::<u32>(entity_3, 3).unwrap();

        archetype.add_component::<f32>(entity_1, 1.0).unwrap();
        archetype.add_component::<f32>(entity_2, 2.0).unwrap();
        archetype.add_component::<f32>(entity_3, 3.0).unwrap();

        // Act
        archetype.remove_entity(entity_1).unwrap();

        // Assert
        let component_vec_u32 = archetype.borrow_component_vec::<u32>().unwrap();
        let component_vec_f32 = archetype.borrow_component_vec::<f32>().unwrap();

        // Removing entity 1 should move components of entity 3 to index 0.
        assert_eq!(component_vec_u32.get(0).unwrap().unwrap(), 3);
        assert_eq!(component_vec_f32.get(0).unwrap().unwrap(), 3.0);
        // Components of entity 2 should stay on index 1.
        assert_eq!(component_vec_u32.get(1).unwrap().unwrap(), 2);
        assert_eq!(component_vec_f32.get(1).unwrap().unwrap(), 2.0);

        assert_eq!(component_vec_u32.len(), 2);
        assert_eq!(component_vec_f32.len(), 2);
    }

    // Intersection tests:
    #[test_case(vec![vec![1,2,3]], vec![1,2,3]; "self intersection")]
    #[test_case(vec![vec![1,2,3], vec![1,2,3]], vec![1,2,3]; "two of the same")]
    #[test_case(vec![vec![1], vec![2,3], vec![4]], vec![]; "no overlap, no matches")]
    #[test_case(vec![vec![1,2], vec![2,3], vec![3,4]], vec![]; "some overlap, no matches")]
    #[test_case(vec![vec![1,2,3,4], vec![2,3], vec![3,4]], vec![3]; "some matches")]
    #[test_case(vec![vec![]], vec![]; "empty")]
    #[test_case(vec![vec![], vec![], vec![], vec![]], vec![]; "multiple empty")]
    #[test_case(vec![vec![], vec![1,2,3,4]], vec![]; "one empty, one not")]
    #[test_case(vec![vec![]], vec![]; "all empty")]
    #[test_case(vec![vec![2,1,1,1,1], vec![1,1,1,1,2], vec![1,1,2,1,1]], vec![2,1,1,1,1]; "multiple of the same number")]
    fn intersection_returns_expected_values(
        test_vecs: Vec<Vec<usize>>,
        expected_value: Vec<usize>,
    ) {
        // Construct test values, to avoid upsetting Rust and test_case
        let borrowed_test_vecs: Vec<&Vec<usize>> = test_vecs.iter().collect();
        let borrowed_expected_value: Vec<&usize> = expected_value.iter().collect();

        // Perform intersection operation
        let result = find_intersecting_signature_indices(borrowed_test_vecs);

        // Assert intersection result equals expected value
        assert_eq!(result, borrowed_expected_value);
    }
}<|MERGE_RESOLUTION|>--- conflicted
+++ resolved
@@ -953,10 +953,6 @@
     unsafe fn fetch_parameter(borrowed: &mut Self::BorrowedData<'_>) -> Option<Option<Self>>;
 
     /// A description of what data is accessed and how (read/write).
-<<<<<<< HEAD
-    /// TODO: component_vec should not be locked for filters
-    fn component_accesses() -> Vec<ComponentAccessDescriptor>;
-=======
     fn component_access() -> ComponentAccessDescriptor;
 
     /// Returns the `TypeId` of the borrowed data.
@@ -966,7 +962,6 @@
             | ComponentAccessDescriptor::Write(type_id, _) => type_id,
         }
     }
->>>>>>> 2004c2e5
 }
 
 trait SystemParameterFunction<Parameters: SystemParameters>: 'static {
@@ -1034,8 +1029,8 @@
         None
     }
 
-    fn component_accesses() -> Vec<ComponentAccessDescriptor> {
-        vec![ComponentAccessDescriptor::read::<Component>()]
+    fn component_access() -> ComponentAccessDescriptor {
+        ComponentAccessDescriptor::read::<Component>()
     }
 }
 
@@ -1084,8 +1079,8 @@
         None
     }
 
-    fn component_accesses() -> Vec<ComponentAccessDescriptor> {
-        vec![ComponentAccessDescriptor::write::<Component>()]
+    fn component_access() -> ComponentAccessDescriptor {
+        ComponentAccessDescriptor::write::<Component>()
     }
 }
 
@@ -1130,7 +1125,7 @@
         paste! {
             impl<$([<P$parameter>]: SystemParameter,)*> SystemParameters for ($([<P$parameter>],)*) {
                 fn component_accesses() -> Vec<ComponentAccessDescriptor> {
-                    vec![$([<P$parameter>]::component_accesses(),)*].into_iter().flatten().collect()
+                    vec![$([<P$parameter>]::component_access(),)*]
                 }
             }
 
