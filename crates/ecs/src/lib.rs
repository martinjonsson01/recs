--- conflicted
+++ resolved
@@ -610,13 +610,8 @@
         None
     }
 
-<<<<<<< HEAD
     fn component_accesses() -> Vec<ComponentAccessDescriptor> {
-        vec![ComponentAccessDescriptor::Read(TypeId::of::<Component>())]
-=======
-    fn component_access() -> ComponentAccessDescriptor {
-        ComponentAccessDescriptor::read::<Component>()
->>>>>>> 7cb4e665
+        vec![ComponentAccessDescriptor::read::<Component>()]
     }
 }
 
@@ -644,13 +639,8 @@
         None
     }
 
-<<<<<<< HEAD
     fn component_accesses() -> Vec<ComponentAccessDescriptor> {
-        vec![ComponentAccessDescriptor::Write(TypeId::of::<Component>())]
-=======
-    fn component_access() -> ComponentAccessDescriptor {
-        ComponentAccessDescriptor::write::<Component>()
->>>>>>> 7cb4e665
+        vec![ComponentAccessDescriptor::write::<Component>()]
     }
 }
 
