<<<<<<< HEAD
// //! Query filters can be used as system parameters to narrow down system queries.
//
// use crate::systems::{
//     unit_segments, ComponentAccessDescriptor, FixedSegment, SystemParameter, SystemParameterResult,
// };
// use crate::{ArchetypeIndex, World};
// use std::any::TypeId;
// use std::collections::HashSet;
// use std::fmt::Debug;
// use std::iter;
// use std::marker::PhantomData;
//
// /// A query filter
// pub trait Filter {}
//
// struct FilterSegment<P: SystemParameter + Default> {
//     phantom: PhantomData<P>,
// }
//
// impl<P: SystemParameter + Default> IntoIterator for FilterSegment<P> {
//     type Item = P;
//     type IntoIter = impl Iterator<Item=Self::Item>;
//
//     fn into_iter(self) -> Self::IntoIter {
//         iter::repeat(Default::default())
//     }
// }
//
//
// /// A query filter that matches any entity with a given component type.
// ///
// /// # Example
// /// ```
// /// # use ecs::filter::With;
// /// # use ecs::systems::Read;
// /// # #[derive(Debug)]
// /// # struct Position;
// /// # struct Player;
// /// fn player_position(position: Read<Position>, _: With<Player>) {
// ///     println!("A player is at position {:?}.", position);
// /// }
// /// ```
// #[derive(Debug, Default)]
// pub struct With<Component: 'static> {
//     phantom: PhantomData<Component>,
// }
//
// impl<Component: Debug + Send + Sync + 'static + Sized> Filter for With<Component> {}
// impl<Component: Debug + Send + Sync + 'static + Sized> SystemParameter for With<Component> {
//     type BorrowedData<'components> = ();
//     type SegmentData = FilterSegment<Self>;
//
//     fn borrow<'world>(
//         _: &'world World,
//         _: &[ArchetypeIndex],
//     ) -> SystemParameterResult<Self::BorrowedData<'world>> {
//         Ok(())
//     }
//
//     fn split_borrowed_data(
//         _: &mut Self::BorrowedData<'_>,
//         segment: FixedSegment,
//     ) -> Vec<Self::SegmentData> {
//         unit_segments(segment)
//     }
//
//     fn component_accesses() -> Vec<ComponentAccessDescriptor> {
//         vec![]
//     }
//
//     fn iterates_over_entities() -> bool {
//         false
//     }
//
//     fn base_signature() -> Option<TypeId> {
//         Some(TypeId::of::<Component>())
//     }
//
//     fn filter(_universe: &HashSet<ArchetypeIndex>, world: &World) -> HashSet<ArchetypeIndex> {
//         world
//             .component_typeid_to_archetype_indices
//             .get(&TypeId::of::<Component>())
//             .cloned()
//             .unwrap_or_default()
//     }
// }
//
// /// A query filter that matches any entity without a given component type.
// ///
// /// # Example
// /// ```
// /// # use ecs::filter::{With, Without};
// /// # use ecs::systems::Read;
// /// # #[derive(Debug)]
// /// # struct Position;
// /// # #[derive(Debug)]
// /// # struct Player;
// /// fn non_player_position(position: Read<Position>, _: Without<Player>) {
// ///     println!("A non-player entity is at position {:?}.", position);
// /// }
// /// ```
// pub type Without<T> = Not<With<T>>;
//
// macro_rules! binary_filter_operation {
//     ($name:ident, $op:tt, $op_name:literal, $op_name_lowercase:literal) => {
//         /// A query filter that combines two filters using the `
// 		#[doc = $op_name]
// 		///` operation.
//         ///
//         #[doc = concat!(
//             "# Example\n```\n",
//             "# use ecs::filter::{With, ", stringify!($name), "};\n",
//             "# use ecs::systems::Read;\n",
//             "# #[derive(Debug)]\n",
//             "# struct Position;\n",
//             "# #[derive(Debug)]\n",
//             "# struct Player;\n",
//             "# #[derive(Debug)]\n",
//             "# struct Enemy;\n",
//             "fn player_", $op_name_lowercase, "_enemy(position: Read<Position>, _: ", stringify!($name), "<With<Player>, With<Enemy>>) {\n",
//             "    println!(\"An entity at position {:?} is a player ", $op_name_lowercase ," an enemy.\", position);\n",
//             "}\n```",
//         )]
//         #[derive(Debug)]
//         pub struct $name<L: Filter, R: Filter> {
//             left: PhantomData<L>,
//             right: PhantomData<R>,
//         }
//
//         impl<L: Filter, R: Filter> Filter for $name<L, R> {}
//         impl<L: Filter + SystemParameter, R: Filter + SystemParameter> SystemParameter for $name<L, R> {
//             type BorrowedData<'components> = ();
//             type SegmentData = ();
//
//             fn borrow<'world>(
//                 _: &'world World,
//                 _: &[ArchetypeIndex],
//             ) -> SystemParameterResult<Self::BorrowedData<'world>> {
//                 Ok(())
//             }
//
//             fn split_borrowed_data(
//                 _: &mut Self::BorrowedData<'_>,
//                 segment: FixedSegment,
//             ) -> Vec<Self::SegmentData> {
//                 unit_segments(segment)
//             }
//
//             fn component_accesses() -> Vec<ComponentAccessDescriptor> {
//                 vec![]
//             }
//
//             fn iterates_over_entities() -> bool {
//                 false
//             }
//
//             fn base_signature() -> Option<TypeId> {
//                 None
//             }
//
//             fn filter(
//                 universe: &HashSet<ArchetypeIndex>,
//                 world: &World,
//             ) -> HashSet<ArchetypeIndex> {
//                 &<L as SystemParameter>::filter(universe, world)
//                     $op &<R as SystemParameter>::filter(universe, world)
//             }
//         }
//     }
// }
//
// binary_filter_operation!(And, &, "And", "and");
// binary_filter_operation!(Or, |, "Or", "or");
// binary_filter_operation!(Xor, ^, "Xor", "xor");
//
// /// A query filter that inverts another filter.
// ///
// /// # Example
// /// ```
// /// # use ecs::filter::{Not, With};
// /// # use ecs::systems::Read;
// /// # #[derive(Debug)]
// /// # struct Position;
// /// #[derive(Debug)]
// /// # struct Player;
// /// fn non_player_position(position: Read<Position>, _: Not<With<Player>>) {
// ///     println!("A non-player entity is at position {:?}.", position);
// /// }
// /// ```
// #[derive(Debug)]
// pub struct Not<T: Filter> {
//     phantom: PhantomData<T>,
// }
//
// impl<T: Filter> Filter for Not<T> {}
// impl<T: Filter + SystemParameter> SystemParameter for Not<T> {
//     type BorrowedData<'components> = ();
//     type SegmentData = ();
//
//     fn borrow<'world>(
//         _: &'world World,
//         _: &[ArchetypeIndex],
//     ) -> SystemParameterResult<Self::BorrowedData<'world>> {
//         Ok(())
//     }
//
//     fn split_borrowed_data(
//         _: &mut Self::BorrowedData<'_>,
//         segment: FixedSegment,
//     ) -> Vec<Self::SegmentData> {
//         unit_segments(segment)
//     }
//
//     fn component_accesses() -> Vec<ComponentAccessDescriptor> {
//         vec![]
//     }
//
//     fn iterates_over_entities() -> bool {
//         false
//     }
//
//     fn base_signature() -> Option<TypeId> {
//         None
//     }
//
//     fn filter(universe: &HashSet<ArchetypeIndex>, world: &World) -> HashSet<ArchetypeIndex> {
//         universe
//             .difference(&<T as SystemParameter>::filter(universe, world))
//             .cloned()
//             .collect()
//     }
// }
//
// #[cfg(test)]
// mod tests {
//     use super::*;
//     use crate::systems::System;
//     use crate::systems::{IntoSystem, Read, Write};
//     use color_eyre::Report;
//     use test_log::test;
//     use test_strategy::proptest;
//
//     /// A query filter that matches any entity.
//     /// Only used for testing.
//     #[derive(Debug)]
//     pub struct Any {}
//
//     impl Filter for Any {}
//     impl SystemParameter for Any {
//         type BorrowedData<'components> = ();
//         type SegmentData<'components> = ();
//
//         fn borrow<'world>(
//             _: &'world World,
//             _: &[ArchetypeIndex],
//         ) -> SystemParameterResult<Self::BorrowedData<'world>> {
//             Ok(())
//         }
//
//         fn split_borrowed_data<>(
//             _: &mut Self::BorrowedData<'_>,
//             segment: FixedSegment,
//         ) -> Vec<Self::SegmentData> {
//             unit_segments(segment)
//         }
//
//         fn component_accesses() -> Vec<ComponentAccessDescriptor> {
//             vec![]
//         }
//
//         fn iterates_over_entities() -> bool {
//             false
//         }
//
//         fn base_signature() -> Option<TypeId> {
//             None
//         }
//
//         fn filter(universe: &HashSet<ArchetypeIndex>, _: &World) -> HashSet<ArchetypeIndex> {
//             universe.clone()
//         }
//     }
//
//     #[derive(Debug)]
//     struct A;
//
//     #[derive(Debug)]
//     struct B;
//
//     #[derive(Debug)]
//     struct C;
//
//     #[derive(Debug)]
//     struct TestResult(bool);
//
//     fn test_filter<Filter: SystemParameter + 'static>(
//         a: bool,
//         b: bool,
//         c: bool,
//     ) -> Result<bool, Report> {
//         let mut world = World::default();
//
//         let entity = world.create_new_entity().unwrap();
//
//         world.add_component_to_entity(entity, TestResult(false))?;
//
//         if a {
//             world.add_component_to_entity(entity, A)?;
//         }
//         if b {
//             world.add_component_to_entity(entity, B)?;
//         }
//         if c {
//             world.add_component_to_entity(entity, C)?;
//         }
//
//         let system = |mut test_result: Write<TestResult>, _: Filter| {
//             test_result.0 = true;
//         };
//
//         let function_system = system.into_system();
//         function_system
//             .try_as_sequentially_iterable()
//             .unwrap()
//             .run(&world)?;
//
//         let archetypes: Vec<ArchetypeIndex> = world
//             .get_archetype_indices(&[TypeId::of::<TestResult>()])
//             .into_iter()
//             .collect();
//
//         let mut borrowed = <Read<TestResult> as SystemParameter>::borrow(&world, &archetypes)?;
//         let mut segments = <Read<TestResult> as SystemParameter>::split_borrowed_data(
//             &mut borrowed,
//             FixedSegment::Single,
//         );
//
//         // SAFETY: This is safe because the result from fetch_parameter will not outlive borrowed
//         unsafe {
//             if let Some(Some(result)) =
//                 <Read<TestResult> as SystemParameter>::fetch_parameter(&mut segments[0])
//             {
//                 Ok(result.0)
//             } else {
//                 panic!("Could not fetch the test result.")
//             }
//         }
//     }
//
//     macro_rules! logically_eq {
//         // Test with zero variables and compare with boolean
//         ($expr:ty, $expected:literal) => {
//             assert_eq!(
//                 test_filter::<$expr>(false, false, false).unwrap(),
//                 $expected
//             );
//         };
//         // Test with three variables a, b and c
//         (($a:expr, $b:expr, $c:expr), $lhs:ty, $rhs:ty) => {
//             assert_eq!(
//                 test_filter::<$lhs>($a, $b, $c).unwrap(),
//                 test_filter::<$rhs>($a, $b, $c).unwrap(),
//             );
//         };
//         // Test with two variables a and b
//         (($a:expr, $b:expr), $lhs:ty, $rhs:ty) => {
//             assert_eq!(
//                 test_filter::<$lhs>($a, $b, false).unwrap(),
//                 test_filter::<$rhs>($a, $b, false).unwrap(),
//             );
//         };
//         // Test with one variable a
//         ($a:expr, $lhs:ty, $rhs:ty) => {
//             assert_eq!(
//                 test_filter::<$lhs>($a, false, false).unwrap(),
//                 test_filter::<$rhs>($a, false, false).unwrap(),
//             );
//         };
//     }
//
//     #[proptest]
//     fn basic_test(a: bool) {
//         logically_eq!(a, With<A>, Read<A>);
//
//         logically_eq!(Any, true);
//         logically_eq!(Not<Any>, false);
//
//         logically_eq!(a, Without<A>, Not<With<A>>);
//         logically_eq!(a, With<A>, Not<Without<A>>);
//     }
//
//     #[proptest]
//     fn test_involution(a: bool) {
//         logically_eq!(a, Not<Not<With<A>>>, With<A>);
//     }
//
//     #[proptest]
//     fn test_dominance(a: bool) {
//         logically_eq!(a, Or<With<A>, Any>, Any);
//         logically_eq!(a, And<With<A>, Not<Any>>, Not<Any>);
//     }
//
//     #[proptest]
//     fn test_identity_elem(a: bool) {
//         logically_eq!(a, Or<With<A>, Not<Any>>, With<A>);
//         logically_eq!(a, And<With<A>, Any>, With<A>);
//         logically_eq!(a, Xor<With<A>, Not<Any>>, With<A>);
//     }
//
//     #[proptest]
//     fn test_complementarity(a: bool) {
//         logically_eq!(a, Or<With<A>, Without<A>>, Any);
//         logically_eq!(a, And<With<A>, Without<A>>, Not<Any>);
//         logically_eq!(a, Xor<With<A>, Without<A>>, Any);
//     }
//
//     #[proptest]
//     fn test_idempotence(a: bool) {
//         logically_eq!(a, Or<With<A>, With<A>>, With<A>);
//         logically_eq!(a, And<With<A>, With<A>>, With<A>);
//         logically_eq!(a, Xor<With<A>, With<A>>, Not<Any>);
//     }
//
//     #[proptest]
//     fn test_commutativity(a: bool, b: bool) {
//         logically_eq!((a, b), Or<With<A>, With<B>>, Or<With<B>, With<A>>);
//         logically_eq!((a, b), And<With<A>, With<B>>, And<With<B>, With<A>>);
//         logically_eq!((a, b), Xor<With<A>, With<B>>, Xor<With<B>, With<A>>);
//     }
//
//     #[proptest]
//     fn test_associativity(a: bool, b: bool) {
//         logically_eq!(
//             (a, b),
//             Or<Or<With<A>, With<B>>, With<C>>,
//             Or<With<A>, Or<With<B>, With<C>>>
//         );
//         logically_eq!(
//             (a, b),
//             And<And<With<A>, With<B>>, With<C>>,
//             And<With<A>, And<With<B>, With<C>>>
//         );
//         logically_eq!(
//             (a, b),
//             Xor<Xor<With<A>, With<B>>, With<C>>,
//             Xor<With<A>, Xor<With<B>, With<C>>>
//         );
//     }
//
//     #[proptest]
//     fn test_distributivity(a: bool, b: bool, c: bool) {
//         logically_eq!(
//             (a, b, c),
//             Or<With<A>, And<With<B>, With<C>>>,
//             And<Or<With<A>, With<B>>, Or<With<A>, With<C>>>
//         );
//         logically_eq!(
//             (a, b, c),
//             And<With<A>, Or<With<B>, With<C>>>,
//             Or<And<With<A>, With<B>>, And<With<A>, With<C>>>
//         );
//     }
//
//     #[proptest]
//     fn test_absorption(a: bool) {
//         logically_eq!(a, And<With<A>, Or<With<A>, With<B>>>, With<A>);
//     }
//
//     #[proptest]
//     fn test_de_morgans_laws(a: bool, b: bool) {
//         logically_eq!(
//             (a, b),
//             Or<With<A>, With<B>>,
//             Not<And<Without<A>, Without<B>>>
//         );
//         logically_eq!(
//             (a, b),
//             And<With<A>, With<B>>,
//             Not<Or<Without<A>, Without<B>>>
//         );
//     }
//
//     #[proptest]
//     fn test_xor_with_and_or_and_not(a: bool, b: bool) {
//         logically_eq!(
//             (a, b),
//             Xor<With<A>, With<B>>,
//             Or<And<With<A>, Without<B>>, And<Without<A>, With<B>>>
//         );
//         logically_eq!(
//             (a, b),
//             Xor<With<A>, With<B>>,
//             And<Or<With<A>, With<B>>, Or<Without<A>, Without<B>>>
//         );
//     }
//
//     macro_rules! implies {
//         ($p:ty, $q:ty) => { Or<Not<$p>, $q> }
//     }
//
//     #[proptest]
//     fn test_transitivity(a: bool, b: bool, c: bool) {
//         logically_eq!(
//             (a, b, c),
//             implies!(
//                 And<And<With<A>, With<B>>, And<With<B>, With<C>>>,
//                 And<With<A>, With<C>>
//             ),
//             Any
//         );
//     }
// }
=======
//! Query filters can be used as system parameters to narrow down system queries.

use crate::systems::{
    unit_segments, ComponentAccessDescriptor, FixedSegment, System, SystemParameter,
    SystemParameterResult,
};
use crate::{ArchetypeIndex, NoHashHashSet, World};
use std::any::TypeId;
use std::fmt::Debug;
use std::marker::PhantomData;

/// A query filter
pub trait Filter {}

/// A query filter that matches any entity with a given component type.
///
/// # Example
/// ```
/// # use ecs::filter::With;
/// # use ecs::systems::Read;
/// # #[derive(Debug)]
/// # struct Position;
/// # struct Player;
/// fn player_position(position: Read<Position>, _: With<Player>) {
///     println!("A player is at position {:?}.", position);
/// }
/// ```
#[derive(Debug)]
pub struct With<Component: 'static> {
    phantom: PhantomData<Component>,
}

impl<Component: Debug + Send + Sync + 'static + Sized> Filter for With<Component> {}
impl<Component: Debug + Send + Sync + 'static + Sized> SystemParameter for With<Component> {
    type BorrowedData<'components> = ();
    type SegmentData<'components> = ();

    fn borrow<'world>(
        _: &'world World,
        _: &[ArchetypeIndex],
        _system: &Box<dyn System>,
    ) -> SystemParameterResult<Self::BorrowedData<'world>> {
        Ok(())
    }

    fn split_borrowed_data<'borrowed>(
        _: &'borrowed mut Self::BorrowedData<'_>,
        segment: FixedSegment,
    ) -> Vec<Self::SegmentData<'borrowed>> {
        unit_segments(segment)
    }

    unsafe fn fetch_parameter(_: &mut Self::SegmentData<'_>) -> Option<Self> {
        Some(Self {
            phantom: PhantomData::default(),
        })
    }

    fn component_accesses() -> Vec<ComponentAccessDescriptor> {
        vec![]
    }

    fn iterates_over_entities() -> bool {
        false
    }

    fn base_signature() -> Option<TypeId> {
        Some(TypeId::of::<Component>())
    }

    fn filter(
        _universe: &NoHashHashSet<ArchetypeIndex>,
        world: &World,
    ) -> NoHashHashSet<ArchetypeIndex> {
        world.get_archetype_indices(&[TypeId::of::<Component>()])
    }
}

/// A query filter that matches any entity without a given component type.
///
/// # Example
/// ```
/// # use ecs::filter::{With, Without};
/// # use ecs::systems::Read;
/// # #[derive(Debug)]
/// # struct Position;
/// # #[derive(Debug)]
/// # struct Player;
/// fn non_player_position(position: Read<Position>, _: Without<Player>) {
///     println!("A non-player entity is at position {:?}.", position);
/// }
/// ```
pub type Without<T> = Not<With<T>>;

macro_rules! binary_filter_operation {
    ($name:ident, $op:tt, $op_name:literal, $op_name_lowercase:literal) => {
        /// A query filter that combines two filters using the `
		#[doc = $op_name]
		///` operation.
        ///
        #[doc = concat!(
            "# Example\n```\n",
            "# use ecs::filter::{With, ", stringify!($name), "};\n",
            "# use ecs::systems::Read;\n",
            "# #[derive(Debug)]\n",
            "# struct Position;\n",
            "# #[derive(Debug)]\n",
            "# struct Player;\n",
            "# #[derive(Debug)]\n",
            "# struct Enemy;\n",
            "fn player_", $op_name_lowercase, "_enemy(position: Read<Position>, _: ", stringify!($name), "<With<Player>, With<Enemy>>) {\n",
            "    println!(\"An entity at position {:?} is a player ", $op_name_lowercase ," an enemy.\", position);\n",
            "}\n```",
        )]
        #[derive(Debug)]
        pub struct $name<L: Filter, R: Filter> {
            left: PhantomData<L>,
            right: PhantomData<R>,
        }

        impl<L: Filter, R: Filter> Filter for $name<L, R> {}
        impl<L: Filter + SystemParameter, R: Filter + SystemParameter> SystemParameter for $name<L, R> {
            type BorrowedData<'components> = ();
            type SegmentData<'components> = ();

            fn borrow<'world>(
                _: &'world World,
                _: &[ArchetypeIndex],
                _: &Box<dyn System>,
            ) -> SystemParameterResult<Self::BorrowedData<'world>> {
                Ok(())
            }

            fn split_borrowed_data<'borrowed>(
                _: &'borrowed mut Self::BorrowedData<'_>,
                segment: FixedSegment,
            ) -> Vec<Self::SegmentData<'borrowed>> {
                unit_segments(segment)
            }

            unsafe fn fetch_parameter(_: &mut Self::SegmentData<'_>) -> Option<Self> {
                Some(Self {
                    left: PhantomData::default(),
                    right: PhantomData::default(),
                })
            }

            fn component_accesses() -> Vec<ComponentAccessDescriptor> {
                vec![]
            }

            fn iterates_over_entities() -> bool {
                false
            }

            fn base_signature() -> Option<TypeId> {
                None
            }

            fn filter(
                universe: &NoHashHashSet<ArchetypeIndex>,
                world: &World,
            ) -> NoHashHashSet<ArchetypeIndex> {
                &<L as SystemParameter>::filter(universe, world)
                    $op &<R as SystemParameter>::filter(universe, world)
            }
        }
    }
}

binary_filter_operation!(And, &, "And", "and");
binary_filter_operation!(Or, |, "Or", "or");
binary_filter_operation!(Xor, ^, "Xor", "xor");

/// A query filter that inverts another filter.
///
/// # Example
/// ```
/// # use ecs::filter::{Not, With};
/// # use ecs::systems::Read;
/// # #[derive(Debug)]
/// # struct Position;
/// #[derive(Debug)]
/// # struct Player;
/// fn non_player_position(position: Read<Position>, _: Not<With<Player>>) {
///     println!("A non-player entity is at position {:?}.", position);
/// }
/// ```
#[derive(Debug)]
pub struct Not<T: Filter> {
    phantom: PhantomData<T>,
}

impl<T: Filter> Filter for Not<T> {}
impl<T: Filter + SystemParameter> SystemParameter for Not<T> {
    type BorrowedData<'components> = ();
    type SegmentData<'components> = ();

    fn borrow<'world>(
        _: &'world World,
        _: &[ArchetypeIndex],
        _system: &Box<dyn System>,
    ) -> SystemParameterResult<Self::BorrowedData<'world>> {
        Ok(())
    }

    fn split_borrowed_data<'borrowed>(
        _: &'borrowed mut Self::BorrowedData<'_>,
        segment: FixedSegment,
    ) -> Vec<Self::SegmentData<'borrowed>> {
        unit_segments(segment)
    }

    unsafe fn fetch_parameter(_: &mut Self::BorrowedData<'_>) -> Option<Self> {
        Some(Self {
            phantom: PhantomData::default(),
        })
    }

    fn component_accesses() -> Vec<ComponentAccessDescriptor> {
        vec![]
    }

    fn iterates_over_entities() -> bool {
        false
    }

    fn base_signature() -> Option<TypeId> {
        None
    }

    fn filter(
        universe: &NoHashHashSet<ArchetypeIndex>,
        world: &World,
    ) -> NoHashHashSet<ArchetypeIndex> {
        universe
            .difference(&<T as SystemParameter>::filter(universe, world))
            .cloned()
            .collect()
    }
}

#[cfg(test)]
mod tests {
    use super::*;
    use crate::systems::System;
    use crate::systems::{IntoSystem, Read, Write};
    use color_eyre::Report;
    use std::sync::Arc;
    use test_log::test;
    use test_strategy::proptest;

    /// A query filter that matches any entity.
    /// Only used for testing.
    #[derive(Debug)]
    pub struct Any {}

    impl Filter for Any {}
    impl SystemParameter for Any {
        type BorrowedData<'components> = ();
        type SegmentData<'components> = ();

        fn borrow<'world>(
            _: &'world World,
            _: &[ArchetypeIndex],
            _: &Box<dyn System>,
        ) -> SystemParameterResult<Self::BorrowedData<'world>> {
            Ok(())
        }

        fn split_borrowed_data<'borrowed>(
            _: &'borrowed mut Self::BorrowedData<'_>,
            segment: FixedSegment,
        ) -> Vec<Self::SegmentData<'borrowed>> {
            unit_segments(segment)
        }

        unsafe fn fetch_parameter(_: &mut Self::SegmentData<'_>) -> Option<Self> {
            Some(Self {})
        }

        fn component_accesses() -> Vec<ComponentAccessDescriptor> {
            vec![]
        }

        fn iterates_over_entities() -> bool {
            false
        }

        fn base_signature() -> Option<TypeId> {
            None
        }

        fn filter(
            universe: &NoHashHashSet<ArchetypeIndex>,
            _: &World,
        ) -> NoHashHashSet<ArchetypeIndex> {
            universe.clone()
        }
    }

    #[derive(Debug)]
    struct A;

    #[derive(Debug)]
    struct B;

    #[derive(Debug)]
    struct C;

    #[derive(Debug)]
    struct TestResult(bool);

    fn test_filter<Filter: SystemParameter + 'static>(
        a: bool,
        b: bool,
        c: bool,
    ) -> Result<bool, Report> {
        let mut world = World::default();

        let entity = world.create_empty_entity().unwrap();

        world.add_component_to_entity(entity, TestResult(false))?;

        if a {
            world.add_component_to_entity(entity, A)?;
        }
        if b {
            world.add_component_to_entity(entity, B)?;
        }
        if c {
            world.add_component_to_entity(entity, C)?;
        }

        let system = |mut test_result: Write<TestResult>, _: Filter| {
            test_result.0 = true;
        };

        let world = Arc::new(world);

        let function_system = system.into_system();
        function_system
            .try_as_sequentially_iterable()
            .unwrap()
            .run(&world)?;

        let archetypes: Vec<ArchetypeIndex> = world
            .get_archetype_indices(&[TypeId::of::<TestResult>()])
            .into_iter()
            .collect();

        let boxed_system: Box<dyn System> = Box::new(function_system);
        let mut borrowed =
            <Read<TestResult> as SystemParameter>::borrow(&world, &archetypes, &boxed_system)?;
        let mut segments = <Read<TestResult> as SystemParameter>::split_borrowed_data(
            &mut borrowed,
            FixedSegment::Single,
        );

        // SAFETY: This is safe because the result from fetch_parameter will not outlive borrowed
        unsafe {
            if let Some(result) =
                <Read<TestResult> as SystemParameter>::fetch_parameter(&mut segments[0])
            {
                Ok(result.0)
            } else {
                panic!("Could not fetch the test result.")
            }
        }
    }

    macro_rules! logically_eq {
        // Test with zero variables and compare with boolean
        ($expr:ty, $expected:literal) => {
            assert_eq!(
                test_filter::<$expr>(false, false, false).unwrap(),
                $expected
            );
        };
        // Test with three variables a, b and c
        (($a:expr, $b:expr, $c:expr), $lhs:ty, $rhs:ty) => {
            assert_eq!(
                test_filter::<$lhs>($a, $b, $c).unwrap(),
                test_filter::<$rhs>($a, $b, $c).unwrap(),
            );
        };
        // Test with two variables a and b
        (($a:expr, $b:expr), $lhs:ty, $rhs:ty) => {
            assert_eq!(
                test_filter::<$lhs>($a, $b, false).unwrap(),
                test_filter::<$rhs>($a, $b, false).unwrap(),
            );
        };
        // Test with one variable a
        ($a:expr, $lhs:ty, $rhs:ty) => {
            assert_eq!(
                test_filter::<$lhs>($a, false, false).unwrap(),
                test_filter::<$rhs>($a, false, false).unwrap(),
            );
        };
    }

    #[proptest]
    fn basic_test(a: bool) {
        logically_eq!(a, With<A>, Read<A>);

        logically_eq!(Any, true);
        logically_eq!(Not<Any>, false);

        logically_eq!(a, Without<A>, Not<With<A>>);
        logically_eq!(a, With<A>, Not<Without<A>>);
    }

    #[proptest]
    fn test_involution(a: bool) {
        logically_eq!(a, Not<Not<With<A>>>, With<A>);
    }

    #[proptest]
    fn test_dominance(a: bool) {
        logically_eq!(a, Or<With<A>, Any>, Any);
        logically_eq!(a, And<With<A>, Not<Any>>, Not<Any>);
    }

    #[proptest]
    fn test_identity_elem(a: bool) {
        logically_eq!(a, Or<With<A>, Not<Any>>, With<A>);
        logically_eq!(a, And<With<A>, Any>, With<A>);
        logically_eq!(a, Xor<With<A>, Not<Any>>, With<A>);
    }

    #[proptest]
    fn test_complementarity(a: bool) {
        logically_eq!(a, Or<With<A>, Without<A>>, Any);
        logically_eq!(a, And<With<A>, Without<A>>, Not<Any>);
        logically_eq!(a, Xor<With<A>, Without<A>>, Any);
    }

    #[proptest]
    fn test_idempotence(a: bool) {
        logically_eq!(a, Or<With<A>, With<A>>, With<A>);
        logically_eq!(a, And<With<A>, With<A>>, With<A>);
        logically_eq!(a, Xor<With<A>, With<A>>, Not<Any>);
    }

    #[proptest]
    fn test_commutativity(a: bool, b: bool) {
        logically_eq!((a, b), Or<With<A>, With<B>>, Or<With<B>, With<A>>);
        logically_eq!((a, b), And<With<A>, With<B>>, And<With<B>, With<A>>);
        logically_eq!((a, b), Xor<With<A>, With<B>>, Xor<With<B>, With<A>>);
    }

    #[proptest]
    fn test_associativity(a: bool, b: bool) {
        logically_eq!(
            (a, b),
            Or<Or<With<A>, With<B>>, With<C>>,
            Or<With<A>, Or<With<B>, With<C>>>
        );
        logically_eq!(
            (a, b),
            And<And<With<A>, With<B>>, With<C>>,
            And<With<A>, And<With<B>, With<C>>>
        );
        logically_eq!(
            (a, b),
            Xor<Xor<With<A>, With<B>>, With<C>>,
            Xor<With<A>, Xor<With<B>, With<C>>>
        );
    }

    #[proptest]
    fn test_distributivity(a: bool, b: bool, c: bool) {
        logically_eq!(
            (a, b, c),
            Or<With<A>, And<With<B>, With<C>>>,
            And<Or<With<A>, With<B>>, Or<With<A>, With<C>>>
        );
        logically_eq!(
            (a, b, c),
            And<With<A>, Or<With<B>, With<C>>>,
            Or<And<With<A>, With<B>>, And<With<A>, With<C>>>
        );
    }

    #[proptest]
    fn test_absorption(a: bool) {
        logically_eq!(a, And<With<A>, Or<With<A>, With<B>>>, With<A>);
    }

    #[proptest]
    fn test_de_morgans_laws(a: bool, b: bool) {
        logically_eq!(
            (a, b),
            Or<With<A>, With<B>>,
            Not<And<Without<A>, Without<B>>>
        );
        logically_eq!(
            (a, b),
            And<With<A>, With<B>>,
            Not<Or<Without<A>, Without<B>>>
        );
    }

    #[proptest]
    fn test_xor_with_and_or_and_not(a: bool, b: bool) {
        logically_eq!(
            (a, b),
            Xor<With<A>, With<B>>,
            Or<And<With<A>, Without<B>>, And<Without<A>, With<B>>>
        );
        logically_eq!(
            (a, b),
            Xor<With<A>, With<B>>,
            And<Or<With<A>, With<B>>, Or<Without<A>, Without<B>>>
        );
    }

    macro_rules! implies {
        ($p:ty, $q:ty) => { Or<Not<$p>, $q> }
    }

    #[proptest]
    fn test_transitivity(a: bool, b: bool, c: bool) {
        logically_eq!(
            (a, b, c),
            implies!(
                And<And<With<A>, With<B>>, And<With<B>, With<C>>>,
                And<With<A>, With<C>>
            ),
            Any
        );
    }
}
>>>>>>> 5850b5a5
<|MERGE_RESOLUTION|>--- conflicted
+++ resolved
@@ -1,32 +1,16 @@
-<<<<<<< HEAD
 // //! Query filters can be used as system parameters to narrow down system queries.
 //
 // use crate::systems::{
-//     unit_segments, ComponentAccessDescriptor, FixedSegment, SystemParameter, SystemParameterResult,
+//     unit_segments, ComponentAccessDescriptor, FixedSegment, System, SystemParameter,
+//     SystemParameterResult,
 // };
-// use crate::{ArchetypeIndex, World};
+// use crate::{ArchetypeIndex, NoHashHashSet, World};
 // use std::any::TypeId;
-// use std::collections::HashSet;
 // use std::fmt::Debug;
-// use std::iter;
 // use std::marker::PhantomData;
 //
 // /// A query filter
 // pub trait Filter {}
-//
-// struct FilterSegment<P: SystemParameter + Default> {
-//     phantom: PhantomData<P>,
-// }
-//
-// impl<P: SystemParameter + Default> IntoIterator for FilterSegment<P> {
-//     type Item = P;
-//     type IntoIter = impl Iterator<Item=Self::Item>;
-//
-//     fn into_iter(self) -> Self::IntoIter {
-//         iter::repeat(Default::default())
-//     }
-// }
-//
 //
 // /// A query filter that matches any entity with a given component type.
 // ///
@@ -41,7 +25,7 @@
 // ///     println!("A player is at position {:?}.", position);
 // /// }
 // /// ```
-// #[derive(Debug, Default)]
+// #[derive(Debug)]
 // pub struct With<Component: 'static> {
 //     phantom: PhantomData<Component>,
 // }
@@ -49,20 +33,27 @@
 // impl<Component: Debug + Send + Sync + 'static + Sized> Filter for With<Component> {}
 // impl<Component: Debug + Send + Sync + 'static + Sized> SystemParameter for With<Component> {
 //     type BorrowedData<'components> = ();
-//     type SegmentData = FilterSegment<Self>;
+//     type SegmentData<'components> = ();
 //
 //     fn borrow<'world>(
 //         _: &'world World,
 //         _: &[ArchetypeIndex],
+//         _system: &Box<dyn System>,
 //     ) -> SystemParameterResult<Self::BorrowedData<'world>> {
 //         Ok(())
 //     }
 //
-//     fn split_borrowed_data(
-//         _: &mut Self::BorrowedData<'_>,
+//     fn split_borrowed_data<'borrowed>(
+//         _: &'borrowed mut Self::BorrowedData<'_>,
 //         segment: FixedSegment,
-//     ) -> Vec<Self::SegmentData> {
+//     ) -> Vec<Self::SegmentData<'borrowed>> {
 //         unit_segments(segment)
+//     }
+//
+//     unsafe fn fetch_parameter(_: &mut Self::SegmentData<'_>) -> Option<Self> {
+//         Some(Self {
+//             phantom: PhantomData::default(),
+//         })
 //     }
 //
 //     fn component_accesses() -> Vec<ComponentAccessDescriptor> {
@@ -77,12 +68,11 @@
 //         Some(TypeId::of::<Component>())
 //     }
 //
-//     fn filter(_universe: &HashSet<ArchetypeIndex>, world: &World) -> HashSet<ArchetypeIndex> {
-//         world
-//             .component_typeid_to_archetype_indices
-//             .get(&TypeId::of::<Component>())
-//             .cloned()
-//             .unwrap_or_default()
+//     fn filter(
+//         _universe: &NoHashHashSet<ArchetypeIndex>,
+//         world: &World,
+//     ) -> NoHashHashSet<ArchetypeIndex> {
+//         world.get_archetype_indices(&[TypeId::of::<Component>()])
 //     }
 // }
 //
@@ -131,20 +121,28 @@
 //         impl<L: Filter, R: Filter> Filter for $name<L, R> {}
 //         impl<L: Filter + SystemParameter, R: Filter + SystemParameter> SystemParameter for $name<L, R> {
 //             type BorrowedData<'components> = ();
-//             type SegmentData = ();
+//             type SegmentData<'components> = ();
 //
 //             fn borrow<'world>(
 //                 _: &'world World,
 //                 _: &[ArchetypeIndex],
+//                 _: &Box<dyn System>,
 //             ) -> SystemParameterResult<Self::BorrowedData<'world>> {
 //                 Ok(())
 //             }
 //
-//             fn split_borrowed_data(
-//                 _: &mut Self::BorrowedData<'_>,
+//             fn split_borrowed_data<'borrowed>(
+//                 _: &'borrowed mut Self::BorrowedData<'_>,
 //                 segment: FixedSegment,
-//             ) -> Vec<Self::SegmentData> {
+//             ) -> Vec<Self::SegmentData<'borrowed>> {
 //                 unit_segments(segment)
+//             }
+//
+//             unsafe fn fetch_parameter(_: &mut Self::SegmentData<'_>) -> Option<Self> {
+//                 Some(Self {
+//                     left: PhantomData::default(),
+//                     right: PhantomData::default(),
+//                 })
 //             }
 //
 //             fn component_accesses() -> Vec<ComponentAccessDescriptor> {
@@ -160,9 +158,9 @@
 //             }
 //
 //             fn filter(
-//                 universe: &HashSet<ArchetypeIndex>,
+//                 universe: &NoHashHashSet<ArchetypeIndex>,
 //                 world: &World,
-//             ) -> HashSet<ArchetypeIndex> {
+//             ) -> NoHashHashSet<ArchetypeIndex> {
 //                 &<L as SystemParameter>::filter(universe, world)
 //                     $op &<R as SystemParameter>::filter(universe, world)
 //             }
@@ -196,20 +194,27 @@
 // impl<T: Filter> Filter for Not<T> {}
 // impl<T: Filter + SystemParameter> SystemParameter for Not<T> {
 //     type BorrowedData<'components> = ();
-//     type SegmentData = ();
+//     type SegmentData<'components> = ();
 //
 //     fn borrow<'world>(
 //         _: &'world World,
 //         _: &[ArchetypeIndex],
+//         _system: &Box<dyn System>,
 //     ) -> SystemParameterResult<Self::BorrowedData<'world>> {
 //         Ok(())
 //     }
 //
-//     fn split_borrowed_data(
-//         _: &mut Self::BorrowedData<'_>,
+//     fn split_borrowed_data<'borrowed>(
+//         _: &'borrowed mut Self::BorrowedData<'_>,
 //         segment: FixedSegment,
-//     ) -> Vec<Self::SegmentData> {
+//     ) -> Vec<Self::SegmentData<'borrowed>> {
 //         unit_segments(segment)
+//     }
+//
+//     unsafe fn fetch_parameter(_: &mut Self::BorrowedData<'_>) -> Option<Self> {
+//         Some(Self {
+//             phantom: PhantomData::default(),
+//         })
 //     }
 //
 //     fn component_accesses() -> Vec<ComponentAccessDescriptor> {
@@ -224,7 +229,10 @@
 //         None
 //     }
 //
-//     fn filter(universe: &HashSet<ArchetypeIndex>, world: &World) -> HashSet<ArchetypeIndex> {
+//     fn filter(
+//         universe: &NoHashHashSet<ArchetypeIndex>,
+//         world: &World,
+//     ) -> NoHashHashSet<ArchetypeIndex> {
 //         universe
 //             .difference(&<T as SystemParameter>::filter(universe, world))
 //             .cloned()
@@ -238,6 +246,7 @@
 //     use crate::systems::System;
 //     use crate::systems::{IntoSystem, Read, Write};
 //     use color_eyre::Report;
+//     use std::sync::Arc;
 //     use test_log::test;
 //     use test_strategy::proptest;
 //
@@ -254,15 +263,20 @@
 //         fn borrow<'world>(
 //             _: &'world World,
 //             _: &[ArchetypeIndex],
+//             _: &Box<dyn System>,
 //         ) -> SystemParameterResult<Self::BorrowedData<'world>> {
 //             Ok(())
 //         }
 //
-//         fn split_borrowed_data<>(
-//             _: &mut Self::BorrowedData<'_>,
+//         fn split_borrowed_data<'borrowed>(
+//             _: &'borrowed mut Self::BorrowedData<'_>,
 //             segment: FixedSegment,
-//         ) -> Vec<Self::SegmentData> {
+//         ) -> Vec<Self::SegmentData<'borrowed>> {
 //             unit_segments(segment)
+//         }
+//
+//         unsafe fn fetch_parameter(_: &mut Self::SegmentData<'_>) -> Option<Self> {
+//             Some(Self {})
 //         }
 //
 //         fn component_accesses() -> Vec<ComponentAccessDescriptor> {
@@ -277,7 +291,10 @@
 //             None
 //         }
 //
-//         fn filter(universe: &HashSet<ArchetypeIndex>, _: &World) -> HashSet<ArchetypeIndex> {
+//         fn filter(
+//             universe: &NoHashHashSet<ArchetypeIndex>,
+//             _: &World,
+//         ) -> NoHashHashSet<ArchetypeIndex> {
 //             universe.clone()
 //         }
 //     }
@@ -301,7 +318,7 @@
 //     ) -> Result<bool, Report> {
 //         let mut world = World::default();
 //
-//         let entity = world.create_new_entity().unwrap();
+//         let entity = world.create_empty_entity().unwrap();
 //
 //         world.add_component_to_entity(entity, TestResult(false))?;
 //
@@ -318,6 +335,8 @@
 //         let system = |mut test_result: Write<TestResult>, _: Filter| {
 //             test_result.0 = true;
 //         };
+//
+//         let world = Arc::new(world);
 //
 //         let function_system = system.into_system();
 //         function_system
@@ -330,7 +349,9 @@
 //             .into_iter()
 //             .collect();
 //
-//         let mut borrowed = <Read<TestResult> as SystemParameter>::borrow(&world, &archetypes)?;
+//         let boxed_system: Box<dyn System> = Box::new(function_system);
+//         let mut borrowed =
+//             <Read<TestResult> as SystemParameter>::borrow(&world, &archetypes, &boxed_system)?;
 //         let mut segments = <Read<TestResult> as SystemParameter>::split_borrowed_data(
 //             &mut borrowed,
 //             FixedSegment::Single,
@@ -338,7 +359,7 @@
 //
 //         // SAFETY: This is safe because the result from fetch_parameter will not outlive borrowed
 //         unsafe {
-//             if let Some(Some(result)) =
+//             if let Some(result) =
 //                 <Read<TestResult> as SystemParameter>::fetch_parameter(&mut segments[0])
 //             {
 //                 Ok(result.0)
@@ -510,540 +531,4 @@
 //             Any
 //         );
 //     }
-// }
-=======
-//! Query filters can be used as system parameters to narrow down system queries.
-
-use crate::systems::{
-    unit_segments, ComponentAccessDescriptor, FixedSegment, System, SystemParameter,
-    SystemParameterResult,
-};
-use crate::{ArchetypeIndex, NoHashHashSet, World};
-use std::any::TypeId;
-use std::fmt::Debug;
-use std::marker::PhantomData;
-
-/// A query filter
-pub trait Filter {}
-
-/// A query filter that matches any entity with a given component type.
-///
-/// # Example
-/// ```
-/// # use ecs::filter::With;
-/// # use ecs::systems::Read;
-/// # #[derive(Debug)]
-/// # struct Position;
-/// # struct Player;
-/// fn player_position(position: Read<Position>, _: With<Player>) {
-///     println!("A player is at position {:?}.", position);
-/// }
-/// ```
-#[derive(Debug)]
-pub struct With<Component: 'static> {
-    phantom: PhantomData<Component>,
-}
-
-impl<Component: Debug + Send + Sync + 'static + Sized> Filter for With<Component> {}
-impl<Component: Debug + Send + Sync + 'static + Sized> SystemParameter for With<Component> {
-    type BorrowedData<'components> = ();
-    type SegmentData<'components> = ();
-
-    fn borrow<'world>(
-        _: &'world World,
-        _: &[ArchetypeIndex],
-        _system: &Box<dyn System>,
-    ) -> SystemParameterResult<Self::BorrowedData<'world>> {
-        Ok(())
-    }
-
-    fn split_borrowed_data<'borrowed>(
-        _: &'borrowed mut Self::BorrowedData<'_>,
-        segment: FixedSegment,
-    ) -> Vec<Self::SegmentData<'borrowed>> {
-        unit_segments(segment)
-    }
-
-    unsafe fn fetch_parameter(_: &mut Self::SegmentData<'_>) -> Option<Self> {
-        Some(Self {
-            phantom: PhantomData::default(),
-        })
-    }
-
-    fn component_accesses() -> Vec<ComponentAccessDescriptor> {
-        vec![]
-    }
-
-    fn iterates_over_entities() -> bool {
-        false
-    }
-
-    fn base_signature() -> Option<TypeId> {
-        Some(TypeId::of::<Component>())
-    }
-
-    fn filter(
-        _universe: &NoHashHashSet<ArchetypeIndex>,
-        world: &World,
-    ) -> NoHashHashSet<ArchetypeIndex> {
-        world.get_archetype_indices(&[TypeId::of::<Component>()])
-    }
-}
-
-/// A query filter that matches any entity without a given component type.
-///
-/// # Example
-/// ```
-/// # use ecs::filter::{With, Without};
-/// # use ecs::systems::Read;
-/// # #[derive(Debug)]
-/// # struct Position;
-/// # #[derive(Debug)]
-/// # struct Player;
-/// fn non_player_position(position: Read<Position>, _: Without<Player>) {
-///     println!("A non-player entity is at position {:?}.", position);
-/// }
-/// ```
-pub type Without<T> = Not<With<T>>;
-
-macro_rules! binary_filter_operation {
-    ($name:ident, $op:tt, $op_name:literal, $op_name_lowercase:literal) => {
-        /// A query filter that combines two filters using the `
-		#[doc = $op_name]
-		///` operation.
-        ///
-        #[doc = concat!(
-            "# Example\n```\n",
-            "# use ecs::filter::{With, ", stringify!($name), "};\n",
-            "# use ecs::systems::Read;\n",
-            "# #[derive(Debug)]\n",
-            "# struct Position;\n",
-            "# #[derive(Debug)]\n",
-            "# struct Player;\n",
-            "# #[derive(Debug)]\n",
-            "# struct Enemy;\n",
-            "fn player_", $op_name_lowercase, "_enemy(position: Read<Position>, _: ", stringify!($name), "<With<Player>, With<Enemy>>) {\n",
-            "    println!(\"An entity at position {:?} is a player ", $op_name_lowercase ," an enemy.\", position);\n",
-            "}\n```",
-        )]
-        #[derive(Debug)]
-        pub struct $name<L: Filter, R: Filter> {
-            left: PhantomData<L>,
-            right: PhantomData<R>,
-        }
-
-        impl<L: Filter, R: Filter> Filter for $name<L, R> {}
-        impl<L: Filter + SystemParameter, R: Filter + SystemParameter> SystemParameter for $name<L, R> {
-            type BorrowedData<'components> = ();
-            type SegmentData<'components> = ();
-
-            fn borrow<'world>(
-                _: &'world World,
-                _: &[ArchetypeIndex],
-                _: &Box<dyn System>,
-            ) -> SystemParameterResult<Self::BorrowedData<'world>> {
-                Ok(())
-            }
-
-            fn split_borrowed_data<'borrowed>(
-                _: &'borrowed mut Self::BorrowedData<'_>,
-                segment: FixedSegment,
-            ) -> Vec<Self::SegmentData<'borrowed>> {
-                unit_segments(segment)
-            }
-
-            unsafe fn fetch_parameter(_: &mut Self::SegmentData<'_>) -> Option<Self> {
-                Some(Self {
-                    left: PhantomData::default(),
-                    right: PhantomData::default(),
-                })
-            }
-
-            fn component_accesses() -> Vec<ComponentAccessDescriptor> {
-                vec![]
-            }
-
-            fn iterates_over_entities() -> bool {
-                false
-            }
-
-            fn base_signature() -> Option<TypeId> {
-                None
-            }
-
-            fn filter(
-                universe: &NoHashHashSet<ArchetypeIndex>,
-                world: &World,
-            ) -> NoHashHashSet<ArchetypeIndex> {
-                &<L as SystemParameter>::filter(universe, world)
-                    $op &<R as SystemParameter>::filter(universe, world)
-            }
-        }
-    }
-}
-
-binary_filter_operation!(And, &, "And", "and");
-binary_filter_operation!(Or, |, "Or", "or");
-binary_filter_operation!(Xor, ^, "Xor", "xor");
-
-/// A query filter that inverts another filter.
-///
-/// # Example
-/// ```
-/// # use ecs::filter::{Not, With};
-/// # use ecs::systems::Read;
-/// # #[derive(Debug)]
-/// # struct Position;
-/// #[derive(Debug)]
-/// # struct Player;
-/// fn non_player_position(position: Read<Position>, _: Not<With<Player>>) {
-///     println!("A non-player entity is at position {:?}.", position);
-/// }
-/// ```
-#[derive(Debug)]
-pub struct Not<T: Filter> {
-    phantom: PhantomData<T>,
-}
-
-impl<T: Filter> Filter for Not<T> {}
-impl<T: Filter + SystemParameter> SystemParameter for Not<T> {
-    type BorrowedData<'components> = ();
-    type SegmentData<'components> = ();
-
-    fn borrow<'world>(
-        _: &'world World,
-        _: &[ArchetypeIndex],
-        _system: &Box<dyn System>,
-    ) -> SystemParameterResult<Self::BorrowedData<'world>> {
-        Ok(())
-    }
-
-    fn split_borrowed_data<'borrowed>(
-        _: &'borrowed mut Self::BorrowedData<'_>,
-        segment: FixedSegment,
-    ) -> Vec<Self::SegmentData<'borrowed>> {
-        unit_segments(segment)
-    }
-
-    unsafe fn fetch_parameter(_: &mut Self::BorrowedData<'_>) -> Option<Self> {
-        Some(Self {
-            phantom: PhantomData::default(),
-        })
-    }
-
-    fn component_accesses() -> Vec<ComponentAccessDescriptor> {
-        vec![]
-    }
-
-    fn iterates_over_entities() -> bool {
-        false
-    }
-
-    fn base_signature() -> Option<TypeId> {
-        None
-    }
-
-    fn filter(
-        universe: &NoHashHashSet<ArchetypeIndex>,
-        world: &World,
-    ) -> NoHashHashSet<ArchetypeIndex> {
-        universe
-            .difference(&<T as SystemParameter>::filter(universe, world))
-            .cloned()
-            .collect()
-    }
-}
-
-#[cfg(test)]
-mod tests {
-    use super::*;
-    use crate::systems::System;
-    use crate::systems::{IntoSystem, Read, Write};
-    use color_eyre::Report;
-    use std::sync::Arc;
-    use test_log::test;
-    use test_strategy::proptest;
-
-    /// A query filter that matches any entity.
-    /// Only used for testing.
-    #[derive(Debug)]
-    pub struct Any {}
-
-    impl Filter for Any {}
-    impl SystemParameter for Any {
-        type BorrowedData<'components> = ();
-        type SegmentData<'components> = ();
-
-        fn borrow<'world>(
-            _: &'world World,
-            _: &[ArchetypeIndex],
-            _: &Box<dyn System>,
-        ) -> SystemParameterResult<Self::BorrowedData<'world>> {
-            Ok(())
-        }
-
-        fn split_borrowed_data<'borrowed>(
-            _: &'borrowed mut Self::BorrowedData<'_>,
-            segment: FixedSegment,
-        ) -> Vec<Self::SegmentData<'borrowed>> {
-            unit_segments(segment)
-        }
-
-        unsafe fn fetch_parameter(_: &mut Self::SegmentData<'_>) -> Option<Self> {
-            Some(Self {})
-        }
-
-        fn component_accesses() -> Vec<ComponentAccessDescriptor> {
-            vec![]
-        }
-
-        fn iterates_over_entities() -> bool {
-            false
-        }
-
-        fn base_signature() -> Option<TypeId> {
-            None
-        }
-
-        fn filter(
-            universe: &NoHashHashSet<ArchetypeIndex>,
-            _: &World,
-        ) -> NoHashHashSet<ArchetypeIndex> {
-            universe.clone()
-        }
-    }
-
-    #[derive(Debug)]
-    struct A;
-
-    #[derive(Debug)]
-    struct B;
-
-    #[derive(Debug)]
-    struct C;
-
-    #[derive(Debug)]
-    struct TestResult(bool);
-
-    fn test_filter<Filter: SystemParameter + 'static>(
-        a: bool,
-        b: bool,
-        c: bool,
-    ) -> Result<bool, Report> {
-        let mut world = World::default();
-
-        let entity = world.create_empty_entity().unwrap();
-
-        world.add_component_to_entity(entity, TestResult(false))?;
-
-        if a {
-            world.add_component_to_entity(entity, A)?;
-        }
-        if b {
-            world.add_component_to_entity(entity, B)?;
-        }
-        if c {
-            world.add_component_to_entity(entity, C)?;
-        }
-
-        let system = |mut test_result: Write<TestResult>, _: Filter| {
-            test_result.0 = true;
-        };
-
-        let world = Arc::new(world);
-
-        let function_system = system.into_system();
-        function_system
-            .try_as_sequentially_iterable()
-            .unwrap()
-            .run(&world)?;
-
-        let archetypes: Vec<ArchetypeIndex> = world
-            .get_archetype_indices(&[TypeId::of::<TestResult>()])
-            .into_iter()
-            .collect();
-
-        let boxed_system: Box<dyn System> = Box::new(function_system);
-        let mut borrowed =
-            <Read<TestResult> as SystemParameter>::borrow(&world, &archetypes, &boxed_system)?;
-        let mut segments = <Read<TestResult> as SystemParameter>::split_borrowed_data(
-            &mut borrowed,
-            FixedSegment::Single,
-        );
-
-        // SAFETY: This is safe because the result from fetch_parameter will not outlive borrowed
-        unsafe {
-            if let Some(result) =
-                <Read<TestResult> as SystemParameter>::fetch_parameter(&mut segments[0])
-            {
-                Ok(result.0)
-            } else {
-                panic!("Could not fetch the test result.")
-            }
-        }
-    }
-
-    macro_rules! logically_eq {
-        // Test with zero variables and compare with boolean
-        ($expr:ty, $expected:literal) => {
-            assert_eq!(
-                test_filter::<$expr>(false, false, false).unwrap(),
-                $expected
-            );
-        };
-        // Test with three variables a, b and c
-        (($a:expr, $b:expr, $c:expr), $lhs:ty, $rhs:ty) => {
-            assert_eq!(
-                test_filter::<$lhs>($a, $b, $c).unwrap(),
-                test_filter::<$rhs>($a, $b, $c).unwrap(),
-            );
-        };
-        // Test with two variables a and b
-        (($a:expr, $b:expr), $lhs:ty, $rhs:ty) => {
-            assert_eq!(
-                test_filter::<$lhs>($a, $b, false).unwrap(),
-                test_filter::<$rhs>($a, $b, false).unwrap(),
-            );
-        };
-        // Test with one variable a
-        ($a:expr, $lhs:ty, $rhs:ty) => {
-            assert_eq!(
-                test_filter::<$lhs>($a, false, false).unwrap(),
-                test_filter::<$rhs>($a, false, false).unwrap(),
-            );
-        };
-    }
-
-    #[proptest]
-    fn basic_test(a: bool) {
-        logically_eq!(a, With<A>, Read<A>);
-
-        logically_eq!(Any, true);
-        logically_eq!(Not<Any>, false);
-
-        logically_eq!(a, Without<A>, Not<With<A>>);
-        logically_eq!(a, With<A>, Not<Without<A>>);
-    }
-
-    #[proptest]
-    fn test_involution(a: bool) {
-        logically_eq!(a, Not<Not<With<A>>>, With<A>);
-    }
-
-    #[proptest]
-    fn test_dominance(a: bool) {
-        logically_eq!(a, Or<With<A>, Any>, Any);
-        logically_eq!(a, And<With<A>, Not<Any>>, Not<Any>);
-    }
-
-    #[proptest]
-    fn test_identity_elem(a: bool) {
-        logically_eq!(a, Or<With<A>, Not<Any>>, With<A>);
-        logically_eq!(a, And<With<A>, Any>, With<A>);
-        logically_eq!(a, Xor<With<A>, Not<Any>>, With<A>);
-    }
-
-    #[proptest]
-    fn test_complementarity(a: bool) {
-        logically_eq!(a, Or<With<A>, Without<A>>, Any);
-        logically_eq!(a, And<With<A>, Without<A>>, Not<Any>);
-        logically_eq!(a, Xor<With<A>, Without<A>>, Any);
-    }
-
-    #[proptest]
-    fn test_idempotence(a: bool) {
-        logically_eq!(a, Or<With<A>, With<A>>, With<A>);
-        logically_eq!(a, And<With<A>, With<A>>, With<A>);
-        logically_eq!(a, Xor<With<A>, With<A>>, Not<Any>);
-    }
-
-    #[proptest]
-    fn test_commutativity(a: bool, b: bool) {
-        logically_eq!((a, b), Or<With<A>, With<B>>, Or<With<B>, With<A>>);
-        logically_eq!((a, b), And<With<A>, With<B>>, And<With<B>, With<A>>);
-        logically_eq!((a, b), Xor<With<A>, With<B>>, Xor<With<B>, With<A>>);
-    }
-
-    #[proptest]
-    fn test_associativity(a: bool, b: bool) {
-        logically_eq!(
-            (a, b),
-            Or<Or<With<A>, With<B>>, With<C>>,
-            Or<With<A>, Or<With<B>, With<C>>>
-        );
-        logically_eq!(
-            (a, b),
-            And<And<With<A>, With<B>>, With<C>>,
-            And<With<A>, And<With<B>, With<C>>>
-        );
-        logically_eq!(
-            (a, b),
-            Xor<Xor<With<A>, With<B>>, With<C>>,
-            Xor<With<A>, Xor<With<B>, With<C>>>
-        );
-    }
-
-    #[proptest]
-    fn test_distributivity(a: bool, b: bool, c: bool) {
-        logically_eq!(
-            (a, b, c),
-            Or<With<A>, And<With<B>, With<C>>>,
-            And<Or<With<A>, With<B>>, Or<With<A>, With<C>>>
-        );
-        logically_eq!(
-            (a, b, c),
-            And<With<A>, Or<With<B>, With<C>>>,
-            Or<And<With<A>, With<B>>, And<With<A>, With<C>>>
-        );
-    }
-
-    #[proptest]
-    fn test_absorption(a: bool) {
-        logically_eq!(a, And<With<A>, Or<With<A>, With<B>>>, With<A>);
-    }
-
-    #[proptest]
-    fn test_de_morgans_laws(a: bool, b: bool) {
-        logically_eq!(
-            (a, b),
-            Or<With<A>, With<B>>,
-            Not<And<Without<A>, Without<B>>>
-        );
-        logically_eq!(
-            (a, b),
-            And<With<A>, With<B>>,
-            Not<Or<Without<A>, Without<B>>>
-        );
-    }
-
-    #[proptest]
-    fn test_xor_with_and_or_and_not(a: bool, b: bool) {
-        logically_eq!(
-            (a, b),
-            Xor<With<A>, With<B>>,
-            Or<And<With<A>, Without<B>>, And<Without<A>, With<B>>>
-        );
-        logically_eq!(
-            (a, b),
-            Xor<With<A>, With<B>>,
-            And<Or<With<A>, With<B>>, Or<Without<A>, Without<B>>>
-        );
-    }
-
-    macro_rules! implies {
-        ($p:ty, $q:ty) => { Or<Not<$p>, $q> }
-    }
-
-    #[proptest]
-    fn test_transitivity(a: bool, b: bool, c: bool) {
-        logically_eq!(
-            (a, b, c),
-            implies!(
-                And<And<With<A>, With<B>>, And<With<B>, With<C>>>,
-                And<With<A>, With<C>>
-            ),
-            Any
-        );
-    }
-}
->>>>>>> 5850b5a5
+// }