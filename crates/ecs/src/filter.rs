//! Query filters can be used as system parameters to narrow down system queries.

<<<<<<< HEAD
use crate::systems::{
    unit_segments, ComponentAccessDescriptor, FixedSegment, SystemParameter, SystemParameterResult,
};
use crate::{ArchetypeIndex, World};
=======
use crate::systems::{ComponentAccessDescriptor, System, SystemParameter, SystemParameterResult};
use crate::{ArchetypeIndex, NoHashHashSet, World};
>>>>>>> cbd4f784
use std::any::TypeId;
use std::fmt::Debug;
use std::marker::PhantomData;

/// A query filter
pub trait Filter {}

/// A query filter that matches any entity with a given component type.
///
/// # Example
/// ```
/// # use ecs::filter::With;
/// # use ecs::systems::Read;
/// # #[derive(Debug)]
/// # struct Position;
/// # struct Player;
/// fn player_position(position: Read<Position>, _: With<Player>) {
///     println!("A player is at position {:?}.", position);
/// }
/// ```
#[derive(Debug)]
pub struct With<Component: 'static> {
    phantom: PhantomData<Component>,
}

impl<Component: Debug + Send + Sync + 'static + Sized> Filter for With<Component> {}
impl<Component: Debug + Send + Sync + 'static + Sized> SystemParameter for With<Component> {
    type BorrowedData<'components> = ();
    type SegmentData<'components> = ();

    fn borrow<'world>(
        _: &'world World,
        _: &[ArchetypeIndex],
        _system: &'world dyn System,
    ) -> SystemParameterResult<Self::BorrowedData<'world>> {
        Ok(())
    }

<<<<<<< HEAD
    fn split_borrowed_data<'borrowed>(
        _: &'borrowed mut Self::BorrowedData<'_>,
        segment: FixedSegment,
    ) -> Vec<Self::SegmentData<'borrowed>> {
        unit_segments(segment)
    }

    unsafe fn fetch_parameter(_: &mut Self::SegmentData<'_>) -> Option<Option<Self>> {
        Some(Some(Self {
=======
    unsafe fn fetch_parameter(_: &mut Self::BorrowedData<'_>) -> Option<Self> {
        Some(Self {
>>>>>>> cbd4f784
            phantom: PhantomData::default(),
        })
    }

    fn component_accesses() -> Vec<ComponentAccessDescriptor> {
        vec![]
    }

    fn iterates_over_entities() -> bool {
        false
    }

    fn base_signature() -> Option<TypeId> {
        Some(TypeId::of::<Component>())
    }

    fn filter(
        _universe: &NoHashHashSet<ArchetypeIndex>,
        world: &World,
    ) -> NoHashHashSet<ArchetypeIndex> {
        world.get_archetype_indices(&[TypeId::of::<Component>()])
    }
}

/// A query filter that matches any entity without a given component type.
///
/// # Example
/// ```
/// # use ecs::filter::{With, Without};
/// # use ecs::systems::Read;
/// # #[derive(Debug)]
/// # struct Position;
/// # #[derive(Debug)]
/// # struct Player;
/// fn non_player_position(position: Read<Position>, _: Without<Player>) {
///     println!("A non-player entity is at position {:?}.", position);
/// }
/// ```
pub type Without<T> = Not<With<T>>;

macro_rules! binary_filter_operation {
    ($name:ident, $op:tt, $op_name:literal, $op_name_lowercase:literal) => {
        /// A query filter that combines two filters using the `
		#[doc = $op_name]
		///` operation.
        ///
        #[doc = concat!(
            "# Example\n```\n",
            "# use ecs::filter::{With, ", stringify!($name), "};\n",
            "# use ecs::systems::Read;\n",
            "# #[derive(Debug)]\n",
            "# struct Position;\n",
            "# #[derive(Debug)]\n",
            "# struct Player;\n",
            "# #[derive(Debug)]\n",
            "# struct Enemy;\n",
            "fn player_", $op_name_lowercase, "_enemy(position: Read<Position>, _: ", stringify!($name), "<With<Player>, With<Enemy>>) {\n",
            "    println!(\"An entity at position {:?} is a player ", $op_name_lowercase ," an enemy.\", position);\n",
            "}\n```",
        )]
        #[derive(Debug)]
        pub struct $name<L: Filter, R: Filter> {
            left: PhantomData<L>,
            right: PhantomData<R>,
        }

        impl<L: Filter, R: Filter> Filter for $name<L, R> {}
        impl<L: Filter + SystemParameter, R: Filter + SystemParameter> SystemParameter for $name<L, R> {
            type BorrowedData<'components> = ();
            type SegmentData<'components> = ();

            fn borrow<'world>(
                _: &'world World,
                _: &[ArchetypeIndex],
                _: &'world dyn System,
            ) -> SystemParameterResult<Self::BorrowedData<'world>> {
                Ok(())
            }

<<<<<<< HEAD
            fn split_borrowed_data<'borrowed>(
                _: &'borrowed mut Self::BorrowedData<'_>,
                segment: FixedSegment,
            ) -> Vec<Self::SegmentData<'borrowed>> {
                unit_segments(segment)
            }

            unsafe fn fetch_parameter(_: &mut Self::SegmentData<'_>) -> Option<Option<Self>> {
                Some(Some(Self {
=======
            unsafe fn fetch_parameter(_: &mut Self::BorrowedData<'_>) -> Option<Self> {
                Some(Self {
>>>>>>> cbd4f784
                    left: PhantomData::default(),
                    right: PhantomData::default(),
                })
            }

            fn component_accesses() -> Vec<ComponentAccessDescriptor> {
                vec![]
            }

            fn iterates_over_entities() -> bool {
                false
            }

            fn base_signature() -> Option<TypeId> {
                None
            }

            fn filter(
                universe: &NoHashHashSet<ArchetypeIndex>,
                world: &World,
            ) -> NoHashHashSet<ArchetypeIndex> {
                &<L as SystemParameter>::filter(universe, world)
                    $op &<R as SystemParameter>::filter(universe, world)
            }
        }
    }
}

binary_filter_operation!(And, &, "And", "and");
binary_filter_operation!(Or, |, "Or", "or");
binary_filter_operation!(Xor, ^, "Xor", "xor");

/// A query filter that inverts another filter.
///
/// # Example
/// ```
/// # use ecs::filter::{Not, With};
/// # use ecs::systems::Read;
/// # #[derive(Debug)]
/// # struct Position;
/// #[derive(Debug)]
/// # struct Player;
/// fn non_player_position(position: Read<Position>, _: Not<With<Player>>) {
///     println!("A non-player entity is at position {:?}.", position);
/// }
/// ```
#[derive(Debug)]
pub struct Not<T: Filter> {
    phantom: PhantomData<T>,
}

impl<T: Filter> Filter for Not<T> {}
impl<T: Filter + SystemParameter> SystemParameter for Not<T> {
    type BorrowedData<'components> = ();
    type SegmentData<'components> = ();

    fn borrow<'world>(
        _: &'world World,
        _: &[ArchetypeIndex],
        _system: &'world dyn System,
    ) -> SystemParameterResult<Self::BorrowedData<'world>> {
        Ok(())
    }

<<<<<<< HEAD
    fn split_borrowed_data<'borrowed>(
        _: &'borrowed mut Self::BorrowedData<'_>,
        segment: FixedSegment,
    ) -> Vec<Self::SegmentData<'borrowed>> {
        unit_segments(segment)
    }

    unsafe fn fetch_parameter(_: &mut Self::BorrowedData<'_>) -> Option<Option<Self>> {
        Some(Some(Self {
=======
    unsafe fn fetch_parameter(_: &mut Self::BorrowedData<'_>) -> Option<Self> {
        Some(Self {
>>>>>>> cbd4f784
            phantom: PhantomData::default(),
        })
    }

    fn component_accesses() -> Vec<ComponentAccessDescriptor> {
        vec![]
    }

    fn iterates_over_entities() -> bool {
        false
    }

    fn base_signature() -> Option<TypeId> {
        None
    }

    fn filter(
        universe: &NoHashHashSet<ArchetypeIndex>,
        world: &World,
    ) -> NoHashHashSet<ArchetypeIndex> {
        universe
            .difference(&<T as SystemParameter>::filter(universe, world))
            .cloned()
            .collect()
    }
}

#[cfg(test)]
mod tests {
    use super::*;
    use crate::systems::System;
    use crate::systems::{IntoSystem, Read, Write};
    use color_eyre::Report;
    use std::sync::Arc;
    use test_log::test;
    use test_strategy::proptest;

    /// A query filter that matches any entity.
    /// Only used for testing.
    #[derive(Debug)]
    pub struct Any {}

    impl Filter for Any {}
    impl SystemParameter for Any {
        type BorrowedData<'components> = ();
        type SegmentData<'components> = ();

        fn borrow<'world>(
            _: &'world World,
            _: &[ArchetypeIndex],
            _: &'world dyn System,
        ) -> SystemParameterResult<Self::BorrowedData<'world>> {
            Ok(())
        }

<<<<<<< HEAD
        fn split_borrowed_data<'borrowed>(
            _: &'borrowed mut Self::BorrowedData<'_>,
            segment: FixedSegment,
        ) -> Vec<Self::SegmentData<'borrowed>> {
            unit_segments(segment)
        }

        unsafe fn fetch_parameter(_: &mut Self::SegmentData<'_>) -> Option<Option<Self>> {
            Some(Some(Self {}))
=======
        unsafe fn fetch_parameter(_: &mut Self::BorrowedData<'_>) -> Option<Self> {
            Some(Self {})
>>>>>>> cbd4f784
        }

        fn component_accesses() -> Vec<ComponentAccessDescriptor> {
            vec![]
        }

        fn iterates_over_entities() -> bool {
            false
        }

        fn base_signature() -> Option<TypeId> {
            None
        }

        fn filter(
            universe: &NoHashHashSet<ArchetypeIndex>,
            _: &World,
        ) -> NoHashHashSet<ArchetypeIndex> {
            universe.clone()
        }
    }

    #[derive(Debug)]
    struct A;

    #[derive(Debug)]
    struct B;

    #[derive(Debug)]
    struct C;

    #[derive(Debug)]
    struct TestResult(bool);

    fn test_filter<Filter: SystemParameter + 'static>(
        a: bool,
        b: bool,
        c: bool,
    ) -> Result<bool, Report> {
        let mut world = World::default();

        let entity = world.create_empty_entity().unwrap();

        world.add_component_to_entity(entity, TestResult(false))?;

        if a {
            world.add_component_to_entity(entity, A)?;
        }
        if b {
            world.add_component_to_entity(entity, B)?;
        }
        if c {
            world.add_component_to_entity(entity, C)?;
        }

        let system = |mut test_result: Write<TestResult>, _: Filter| {
            test_result.0 = true;
        };

        let world = Arc::new(world);

        let function_system = system.into_system();
        function_system
            .try_as_sequentially_iterable()
            .unwrap()
            .run(&world)?;

        let archetypes: Vec<ArchetypeIndex> = world
            .get_archetype_indices(&[TypeId::of::<TestResult>()])
            .into_iter()
            .collect();

<<<<<<< HEAD
        let mut borrowed = <Read<TestResult> as SystemParameter>::borrow(&world, &archetypes)?;
        let mut segments = <Read<TestResult> as SystemParameter>::split_borrowed_data(
            &mut borrowed,
            FixedSegment::Single,
        );

        // SAFETY: This is safe because the result from fetch_parameter will not outlive borrowed
        unsafe {
            if let Some(Some(result)) =
                <Read<TestResult> as SystemParameter>::fetch_parameter(&mut segments[0])
=======
        let mut borrowed =
            <Read<TestResult> as SystemParameter>::borrow(&world, &archetypes, &function_system)?;

        // SAFETY: This is safe because the result from fetch_parameter will not outlive borrowed
        unsafe {
            if let Some(result) =
                <Read<TestResult> as SystemParameter>::fetch_parameter(&mut borrowed)
>>>>>>> cbd4f784
            {
                Ok(result.0)
            } else {
                panic!("Could not fetch the test result.")
            }
        }
    }

    macro_rules! logically_eq {
        // Test with zero variables and compare with boolean
        ($expr:ty, $expected:literal) => {
            assert_eq!(
                test_filter::<$expr>(false, false, false).unwrap(),
                $expected
            );
        };
        // Test with three variables a, b and c
        (($a:expr, $b:expr, $c:expr), $lhs:ty, $rhs:ty) => {
            assert_eq!(
                test_filter::<$lhs>($a, $b, $c).unwrap(),
                test_filter::<$rhs>($a, $b, $c).unwrap(),
            );
        };
        // Test with two variables a and b
        (($a:expr, $b:expr), $lhs:ty, $rhs:ty) => {
            assert_eq!(
                test_filter::<$lhs>($a, $b, false).unwrap(),
                test_filter::<$rhs>($a, $b, false).unwrap(),
            );
        };
        // Test with one variable a
        ($a:expr, $lhs:ty, $rhs:ty) => {
            assert_eq!(
                test_filter::<$lhs>($a, false, false).unwrap(),
                test_filter::<$rhs>($a, false, false).unwrap(),
            );
        };
    }

    #[proptest]
    fn basic_test(a: bool) {
        logically_eq!(a, With<A>, Read<A>);

        logically_eq!(Any, true);
        logically_eq!(Not<Any>, false);

        logically_eq!(a, Without<A>, Not<With<A>>);
        logically_eq!(a, With<A>, Not<Without<A>>);
    }

    #[proptest]
    fn test_involution(a: bool) {
        logically_eq!(a, Not<Not<With<A>>>, With<A>);
    }

    #[proptest]
    fn test_dominance(a: bool) {
        logically_eq!(a, Or<With<A>, Any>, Any);
        logically_eq!(a, And<With<A>, Not<Any>>, Not<Any>);
    }

    #[proptest]
    fn test_identity_elem(a: bool) {
        logically_eq!(a, Or<With<A>, Not<Any>>, With<A>);
        logically_eq!(a, And<With<A>, Any>, With<A>);
        logically_eq!(a, Xor<With<A>, Not<Any>>, With<A>);
    }

    #[proptest]
    fn test_complementarity(a: bool) {
        logically_eq!(a, Or<With<A>, Without<A>>, Any);
        logically_eq!(a, And<With<A>, Without<A>>, Not<Any>);
        logically_eq!(a, Xor<With<A>, Without<A>>, Any);
    }

    #[proptest]
    fn test_idempotence(a: bool) {
        logically_eq!(a, Or<With<A>, With<A>>, With<A>);
        logically_eq!(a, And<With<A>, With<A>>, With<A>);
        logically_eq!(a, Xor<With<A>, With<A>>, Not<Any>);
    }

    #[proptest]
    fn test_commutativity(a: bool, b: bool) {
        logically_eq!((a, b), Or<With<A>, With<B>>, Or<With<B>, With<A>>);
        logically_eq!((a, b), And<With<A>, With<B>>, And<With<B>, With<A>>);
        logically_eq!((a, b), Xor<With<A>, With<B>>, Xor<With<B>, With<A>>);
    }

    #[proptest]
    fn test_associativity(a: bool, b: bool) {
        logically_eq!(
            (a, b),
            Or<Or<With<A>, With<B>>, With<C>>,
            Or<With<A>, Or<With<B>, With<C>>>
        );
        logically_eq!(
            (a, b),
            And<And<With<A>, With<B>>, With<C>>,
            And<With<A>, And<With<B>, With<C>>>
        );
        logically_eq!(
            (a, b),
            Xor<Xor<With<A>, With<B>>, With<C>>,
            Xor<With<A>, Xor<With<B>, With<C>>>
        );
    }

    #[proptest]
    fn test_distributivity(a: bool, b: bool, c: bool) {
        logically_eq!(
            (a, b, c),
            Or<With<A>, And<With<B>, With<C>>>,
            And<Or<With<A>, With<B>>, Or<With<A>, With<C>>>
        );
        logically_eq!(
            (a, b, c),
            And<With<A>, Or<With<B>, With<C>>>,
            Or<And<With<A>, With<B>>, And<With<A>, With<C>>>
        );
    }

    #[proptest]
    fn test_absorption(a: bool) {
        logically_eq!(a, And<With<A>, Or<With<A>, With<B>>>, With<A>);
    }

    #[proptest]
    fn test_de_morgans_laws(a: bool, b: bool) {
        logically_eq!(
            (a, b),
            Or<With<A>, With<B>>,
            Not<And<Without<A>, Without<B>>>
        );
        logically_eq!(
            (a, b),
            And<With<A>, With<B>>,
            Not<Or<Without<A>, Without<B>>>
        );
    }

    #[proptest]
    fn test_xor_with_and_or_and_not(a: bool, b: bool) {
        logically_eq!(
            (a, b),
            Xor<With<A>, With<B>>,
            Or<And<With<A>, Without<B>>, And<Without<A>, With<B>>>
        );
        logically_eq!(
            (a, b),
            Xor<With<A>, With<B>>,
            And<Or<With<A>, With<B>>, Or<Without<A>, Without<B>>>
        );
    }

    macro_rules! implies {
        ($p:ty, $q:ty) => { Or<Not<$p>, $q> }
    }

    #[proptest]
    fn test_transitivity(a: bool, b: bool, c: bool) {
        logically_eq!(
            (a, b, c),
            implies!(
                And<And<With<A>, With<B>>, And<With<B>, With<C>>>,
                And<With<A>, With<C>>
            ),
            Any
        );
    }
}<|MERGE_RESOLUTION|>--- conflicted
+++ resolved
@@ -1,14 +1,10 @@
 //! Query filters can be used as system parameters to narrow down system queries.
 
-<<<<<<< HEAD
 use crate::systems::{
-    unit_segments, ComponentAccessDescriptor, FixedSegment, SystemParameter, SystemParameterResult,
+    unit_segments, ComponentAccessDescriptor, FixedSegment, System, SystemParameter,
+    SystemParameterResult,
 };
-use crate::{ArchetypeIndex, World};
-=======
-use crate::systems::{ComponentAccessDescriptor, System, SystemParameter, SystemParameterResult};
 use crate::{ArchetypeIndex, NoHashHashSet, World};
->>>>>>> cbd4f784
 use std::any::TypeId;
 use std::fmt::Debug;
 use std::marker::PhantomData;
@@ -47,7 +43,6 @@
         Ok(())
     }
 
-<<<<<<< HEAD
     fn split_borrowed_data<'borrowed>(
         _: &'borrowed mut Self::BorrowedData<'_>,
         segment: FixedSegment,
@@ -55,12 +50,8 @@
         unit_segments(segment)
     }
 
-    unsafe fn fetch_parameter(_: &mut Self::SegmentData<'_>) -> Option<Option<Self>> {
-        Some(Some(Self {
-=======
-    unsafe fn fetch_parameter(_: &mut Self::BorrowedData<'_>) -> Option<Self> {
+    unsafe fn fetch_parameter(_: &mut Self::SegmentData<'_>) -> Option<Self> {
         Some(Self {
->>>>>>> cbd4f784
             phantom: PhantomData::default(),
         })
     }
@@ -140,7 +131,6 @@
                 Ok(())
             }
 
-<<<<<<< HEAD
             fn split_borrowed_data<'borrowed>(
                 _: &'borrowed mut Self::BorrowedData<'_>,
                 segment: FixedSegment,
@@ -148,12 +138,8 @@
                 unit_segments(segment)
             }
 
-            unsafe fn fetch_parameter(_: &mut Self::SegmentData<'_>) -> Option<Option<Self>> {
-                Some(Some(Self {
-=======
-            unsafe fn fetch_parameter(_: &mut Self::BorrowedData<'_>) -> Option<Self> {
+            unsafe fn fetch_parameter(_: &mut Self::SegmentData<'_>) -> Option<Self> {
                 Some(Self {
->>>>>>> cbd4f784
                     left: PhantomData::default(),
                     right: PhantomData::default(),
                 })
@@ -218,7 +204,6 @@
         Ok(())
     }
 
-<<<<<<< HEAD
     fn split_borrowed_data<'borrowed>(
         _: &'borrowed mut Self::BorrowedData<'_>,
         segment: FixedSegment,
@@ -226,12 +211,8 @@
         unit_segments(segment)
     }
 
-    unsafe fn fetch_parameter(_: &mut Self::BorrowedData<'_>) -> Option<Option<Self>> {
-        Some(Some(Self {
-=======
     unsafe fn fetch_parameter(_: &mut Self::BorrowedData<'_>) -> Option<Self> {
         Some(Self {
->>>>>>> cbd4f784
             phantom: PhantomData::default(),
         })
     }
@@ -287,7 +268,6 @@
             Ok(())
         }
 
-<<<<<<< HEAD
         fn split_borrowed_data<'borrowed>(
             _: &'borrowed mut Self::BorrowedData<'_>,
             segment: FixedSegment,
@@ -295,12 +275,8 @@
             unit_segments(segment)
         }
 
-        unsafe fn fetch_parameter(_: &mut Self::SegmentData<'_>) -> Option<Option<Self>> {
-            Some(Some(Self {}))
-=======
-        unsafe fn fetch_parameter(_: &mut Self::BorrowedData<'_>) -> Option<Self> {
+        unsafe fn fetch_parameter(_: &mut Self::SegmentData<'_>) -> Option<Self> {
             Some(Self {})
->>>>>>> cbd4f784
         }
 
         fn component_accesses() -> Vec<ComponentAccessDescriptor> {
@@ -373,8 +349,8 @@
             .into_iter()
             .collect();
 
-<<<<<<< HEAD
-        let mut borrowed = <Read<TestResult> as SystemParameter>::borrow(&world, &archetypes)?;
+        let mut borrowed =
+            <Read<TestResult> as SystemParameter>::borrow(&world, &archetypes, &function_system)?;
         let mut segments = <Read<TestResult> as SystemParameter>::split_borrowed_data(
             &mut borrowed,
             FixedSegment::Single,
@@ -382,17 +358,8 @@
 
         // SAFETY: This is safe because the result from fetch_parameter will not outlive borrowed
         unsafe {
-            if let Some(Some(result)) =
+            if let Some(result) =
                 <Read<TestResult> as SystemParameter>::fetch_parameter(&mut segments[0])
-=======
-        let mut borrowed =
-            <Read<TestResult> as SystemParameter>::borrow(&world, &archetypes, &function_system)?;
-
-        // SAFETY: This is safe because the result from fetch_parameter will not outlive borrowed
-        unsafe {
-            if let Some(result) =
-                <Read<TestResult> as SystemParameter>::fetch_parameter(&mut borrowed)
->>>>>>> cbd4f784
             {
                 Ok(result.0)
             } else {
