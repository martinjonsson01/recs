--- conflicted
+++ resolved
@@ -5,11 +5,7 @@
 
 use crate::systems::iteration::{SegmentIterable, SequentiallyIterable};
 use crate::{
-<<<<<<< HEAD
-    intersection_of_multiple_sets, ArchetypeIndex, Entity, NoHashHashSet, ReadComponentVec, World,
-=======
-    intersection_of_multiple_sets, Archetype, ArchetypeIndex, Entity, ReadComponentVec, World,
->>>>>>> 5b5b4d81
+    intersection_of_multiple_sets, Archetype, ArchetypeIndex, Entity, NoHashHashSet, ReadComponentVec, World,
     WorldError, WriteComponentVec,
 };
 use paste::paste;
