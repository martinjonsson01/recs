//! Systems are one of the core parts of ECS, which are responsible for operating on data
//! in the form of [`Entity`]s and components.

pub mod command_buffers;
pub mod iteration;

use crate::systems::command_buffers::{CommandBuffer, CommandReceiver, EntityCommand};
use crate::systems::iteration::{SegmentIterable, SequentiallyIterable};
use crate::{
    intersection_of_multiple_sets, Archetype, ArchetypeIndex, Entity, NoHashHashSet,
    ReadComponentVec, World, WorldError, WriteComponentVec,
};
<<<<<<< HEAD
use itertools::{cloned, izip};
=======
use crossbeam::channel::{unbounded, Receiver, Sender};
use dyn_clone::DynClone;
>>>>>>> 5850b5a5
use paste::paste;
use std::any::TypeId;
use std::fmt::{Debug, Display, Formatter};
use std::hash::{Hash, Hasher};
use std::iter::{Flatten, Map};
use std::marker::PhantomData;
use std::ops::{Deref, DerefMut};
<<<<<<< HEAD
use std::vec::IntoIter;
use std::{any, cmp, fmt, iter};
=======
use std::sync::Arc;
use std::{any, cmp, fmt, mem};
>>>>>>> 5850b5a5
use thiserror::Error;

/// An error occurred during execution of a system.
#[derive(Error, Debug)]
pub enum SystemError {
    /// Could not execute system due to missing parameter.
    #[error("could not execute system due to missing parameter")]
    MissingParameter(#[source] SystemParameterError),
    /// The system cannot be iterated sequentially.
    #[error("the system cannot be iterated sequentially")]
    CannotRunSequentially,
    /// A system has panicked.
    #[error("a system has panicked")]
    Panic,
    /// The provided borrowed data is incorrect.
    #[error("the provided borrowed data is incorrect")]
    BorrowedData,
}

/// Whether a system succeeded in its execution.
pub type SystemResult<T, E = SystemError> = Result<T, E>;

/// An executable unit of work that may operate on entities and their component data.
pub trait System: Debug + DynClone + Send + Sync {
    /// What the system is called.
    fn name(&self) -> &str;
    /// Which component types the system accesses and in what manner (read/write).
    fn component_accesses(&self) -> Vec<ComponentAccessDescriptor>;
    /// See if the system can be executed sequentially, and if it can then transform it into one.
    fn try_as_sequentially_iterable(&self) -> Option<Box<dyn SequentiallyIterable>>;
    /// See if the system can be executed in segments, and if it can then transform it into one.
    fn try_as_segment_iterable(&self) -> Option<Box<dyn SegmentIterable>>;
    /// Creates a command buffer that belongs to this system.
    fn command_buffer(&self) -> CommandBuffer;
    /// Creates a command receiver belonging to this system, meaning it can receive any
    /// commands recorded into the buffer.
    fn command_receiver(&self) -> CommandReceiver;
}

dyn_clone::clone_trait_object!(System);

impl Display for dyn System + '_ {
    fn fmt(&self, f: &mut Formatter<'_>) -> fmt::Result {
        f.write_str(self.name())
    }
}

impl PartialEq<Self> for dyn System + '_ {
    fn eq(&self, other: &Self) -> bool {
        self.name() == other.name() && self.component_accesses() == other.component_accesses()
    }
}

impl Eq for dyn System + '_ {}

impl Hash for dyn System + '_ {
    fn hash<H: Hasher>(&self, state: &mut H) {
        self.name().hash(state);
        self.component_accesses().hash(state);
    }
}

/// What component is accessed and in what manner (read/write).
#[derive(Debug, Clone, Ord, PartialOrd, Eq, PartialEq, Hash)]
pub enum ComponentAccessDescriptor {
    /// Reads from component of provided type.
    Read(TypeId, String),
    /// Reads and writes from component of provided type.
    Write(TypeId, String),
}

impl ComponentAccessDescriptor {
    /// Creates a [`ComponentAccessDescriptor`] that represents
    /// a read of the given [`ComponentType`].
    fn read<ComponentType: 'static>() -> Self {
        let type_id = TypeId::of::<ComponentType>();
        let type_name = any::type_name::<ComponentType>();
        Self::Read(type_id, type_name.to_owned())
    }

    /// Creates a [`ComponentAccessDescriptor`] that represents
    /// a read or write of the given [`ComponentType`].
    fn write<ComponentType: 'static>() -> Self {
        let type_id = TypeId::of::<ComponentType>();
        let type_name = any::type_name::<ComponentType>();
        Self::Write(type_id, type_name.to_owned())
    }

    /// The name of the type of component accessed.
    pub fn name(&self) -> &str {
        match self {
            ComponentAccessDescriptor::Read(_, name)
            | ComponentAccessDescriptor::Write(_, name) => name,
        }
    }

    /// Gets the inner component type.
    pub fn component_type(&self) -> TypeId {
        match &self {
            ComponentAccessDescriptor::Read(component_type, _)
            | ComponentAccessDescriptor::Write(component_type, _) => *component_type,
        }
    }

    /// Whether the access is mutable (read/write).
    pub fn is_write(&self) -> bool {
        match &self {
            ComponentAccessDescriptor::Read(_, _) => false,
            ComponentAccessDescriptor::Write(_, _) => true,
        }
    }

    /// Whether the access is immutable (read).
    pub fn is_read(&self) -> bool {
        !self.is_write()
    }
}

/// Something that can be turned into a `ecs::System`.
pub trait IntoSystem<Parameters> {
    /// What type of system is created.
    type Output: System + 'static;

    /// Turns `self` into an `ecs::System`.
    fn into_system(self) -> Self::Output;
}

/// A `ecs::System` represented by a Rust function/closure.
pub struct FunctionSystem<Function: Send + Sync, Parameters: SystemParameters> {
    pub(crate) function: Arc<Function>,
    command_receiver: Receiver<EntityCommand>,
    command_sender: CommandBuffer,
    function_name: String,
    parameters: PhantomData<Parameters>,
}

impl<Function, Parameters> Clone for FunctionSystem<Function, Parameters>
where
    Function: Send + Sync,
    Parameters: SystemParameters,
{
    fn clone(&self) -> Self {
        FunctionSystem {
            function: Arc::clone(&self.function),
            command_receiver: self.command_receiver.clone(),
            command_sender: self.command_sender.clone(),
            function_name: self.function_name.clone(),
            parameters: PhantomData,
        }
    }
}

impl<Function: Send + Sync, Parameters: SystemParameters> Debug
    for FunctionSystem<Function, Parameters>
{
    fn fmt(&self, f: &mut Formatter<'_>) -> fmt::Result {
        let parameters_name = any::type_name::<Parameters>();
        let mut parameter_names_text = String::with_capacity(parameters_name.len());
        for parameter_name in parameters_name.split(',') {
            parameter_names_text.push_str(parameter_name);
        }

        f.debug_struct("FunctionSystem")
            .field("system", &self.function_name)
            .field("parameters", &parameter_names_text)
            .finish()
    }
}

impl<Function, Parameters> System for FunctionSystem<Function, Parameters>
where
    Function: SystemParameterFunction<Parameters> + Send + Sync + 'static,
    Parameters: SystemParameters + 'static,
    FunctionSystem<Function, Parameters>: SequentiallyIterable + SegmentIterable,
{
    fn name(&self) -> &str {
        &self.function_name
    }

    fn component_accesses(&self) -> Vec<ComponentAccessDescriptor> {
        Parameters::component_accesses()
    }

    fn try_as_sequentially_iterable(&self) -> Option<Box<dyn SequentiallyIterable>> {
        Some(Box::new(self.clone()))
    }

    fn try_as_segment_iterable(&self) -> Option<Box<dyn SegmentIterable>> {
        Parameters::supports_parallelization().then_some(Box::new(self.clone()))
    }

    fn command_buffer(&self) -> CommandBuffer {
        self.command_sender.clone()
    }

    fn command_receiver(&self) -> CommandReceiver {
        self.command_receiver.clone()
    }
}

impl<Function, Parameters> IntoSystem<Parameters> for Function
where
    Function: SystemParameterFunction<Parameters> + Send + Sync + 'static,
    Parameters: SystemParameters + 'static,
    FunctionSystem<Function, Parameters>: SequentiallyIterable + SegmentIterable,
{
    type Output = FunctionSystem<Function, Parameters>;

    fn into_system(self) -> Self::Output {
        let function_name = get_function_name::<Function>();
        let (command_sender, command_receiver) = unbounded();
        FunctionSystem {
            function: Arc::new(self),
            command_receiver,
            command_sender,
            function_name,
            parameters: PhantomData,
        }
    }
}

fn get_function_name<Function>() -> String {
    let function_type_name = any::type_name::<Function>();
    let name_start_index = function_type_name
        .rfind("::")
        .map_or(0, |colon_index| colon_index + 2);
    let function_name = &function_type_name[name_start_index..];
    function_name.to_owned()
}

/// An error occurred during a world operation.
#[derive(Error, Debug)]
pub enum SystemParameterError {
    /// Could not find archetype with the given index.
    #[error("could not borrow component vecs with signature: {0:?}")]
    BorrowComponentVecs(WorldError),
}

/// Whether a world operation succeeded.
pub type SystemParameterResult<T, E = SystemParameterError> = Result<T, E>;

/// A collection of `ecs::SystemParameter`s that can be passed to a `ecs::System`.
pub trait SystemParameters: Send + Sync {
    /// The type of borrowed data for all system parameters
    type BorrowedData<'components>;

    /// The type of segments for all system parameters
    type SegmentData: Send + Sync + Clone;

    /// A description of all of the data that is accessed and how (read/write).
    fn component_accesses() -> Vec<ComponentAccessDescriptor>;

    /// If a system with these [`SystemParameters`] can use intra-system parallelization.
    fn supports_parallelization() -> bool;

    /// Get archetypes used by the system parameters
    fn get_archetype_indices(world: &World) -> Vec<ArchetypeIndex>;
}

/// Something that can be passed to a [`System`].
pub trait SystemParameter: Send + Sync + Sized
//where for<'b> &'b mut Self::SegmentData: IntoIterator<Item=Self>,
{
    /// Contains components borrowed from `ecs::World`.
    type BorrowedData<'components>;

    /// The type for segments that reference [`BorrowedData`](Self::BorrowedData).
    /// One segment is created for each thread.
    type SegmentData: Send + Sync + IntoIterator<Item = Self> + Clone;

    /// Borrows the collection of components of the given type from [`World`]
    /// for the given [`System`].
    #[allow(clippy::borrowed_box)] // Need to pass a reference to box because to be able to clone it.
    fn borrow<'world>(
        world: &'world World,
        archetypes: &[ArchetypeIndex],
        system: &Box<dyn System>,
    ) -> SystemParameterResult<Self::BorrowedData<'world>>;

    /// Split the borrowed data to different segments. There will always be at least one segment.
    fn split_borrowed_data<'borrowed>(
        borrowed: &'borrowed mut Self::BorrowedData<'_>,
        segment: FixedSegment,
<<<<<<< HEAD
    ) -> Vec<Self::SegmentData>;
=======
    ) -> Vec<Self::SegmentData<'borrowed>>;

    /// Fetches the parameter from the segment data for the next entity.
    /// # Safety
    /// The returned value is only guaranteed to be valid until BorrowedData is dropped
    unsafe fn fetch_parameter(segment: &mut Self::SegmentData<'_>) -> Option<Self>;
>>>>>>> 5850b5a5

    /// Fetches the parameter from the segment data for a given entity.
    /// This should be implemented for all [`SystemParameter`] where [`iterates_over_entities`](Self::iterates_over_entities) is true.
    /// # Safety
    /// The returned value is only guaranteed to be valid until BorrowedData is dropped
    unsafe fn fetch_parameter_for_entity(
        segment: &mut Self::SegmentData,
        archetype: BorrowedArchetypeIndex,
        component_index: ComponentIndex,
    ) -> Option<Self> {
        let (_, _, _) = (segment, archetype, component_index);
        None
    }

    /// A description of what data is accessed and how (read/write).
    fn component_accesses() -> Vec<ComponentAccessDescriptor>;

    /// If the [`SystemParameter`] require that the system iterates over entities.
    /// The system will only run once if all [`SystemParameter`]'s `iterates_over_entities` is `false`.
    fn iterates_over_entities() -> bool;

    /// The `base_signature` is used for [`SystemParameter`]s that always require a component on the
    /// entity. This will be `None` for binary/unary filters.
    ///
    /// For example, if `(Read<A>, With<B>, With<C>)` is queried, then the `base_signature` will be
    /// the [`TypeId`]s of `{A, B, C}`. If instead `(Read<A>, Or<With<B>, With<C>>)` is queried,
    /// then it will just be the [`TypeId`]s of `{A}`. A set of the archetype indices that includes
    /// all components of the `base_signature` is created and this set is called the `universe`.
    /// The queried archetypes are found by taking the intersection of the `universe` and the filtered
    /// versions of the `universe` using the `filter` function.
    fn base_signature() -> Option<TypeId>;

    /// Perform a filter operation on a set of archetype indices.
    /// The `universe` is a set with all archetype indices used by the `base_signature`.
    fn filter(
        universe: &NoHashHashSet<ArchetypeIndex>,
        world: &World,
    ) -> NoHashHashSet<ArchetypeIndex> {
        let _ = world;
        universe.clone()
    }

    /// If a system with this [`SystemParameter`] can use intra-system parallelization.
    fn support_parallelization() -> bool {
        true
    }
}

trait SystemParameterFunction<Parameters: SystemParameters>: 'static {}

type BorrowedArchetypeIndex = usize;
/// Index into a [`crate::ComponentVec`], where the component value of an entity is located.
pub type ComponentIndex = usize;

/// Description of the segments used when fetching parameters
#[derive(Debug, Copy, Clone)]
pub enum Segment {
    /// Create a single segment
    Single,
    /// Create segments with a given maximum size
    Size(u32),
    /// Automatically determine segment size
    Auto,
}

/// Segment size and count calculated using [`Segment`], entity count and thread count
#[derive(Debug, Copy, Clone)]
pub enum FixedSegment {
    /// Create a single segment
    Single,
    /// Create [`segment_count`](Self::Size::segment_count) segments with a maximum segment size of [`segment_size`](Self::Size::segment_size)
    Size {
        /// The size of all segments (except the last one)
        segment_size: usize,
        /// The number of segments
        segment_count: usize,
    },
}

const MINIMUM_ENTITIES_PER_SEGMENT: usize = 25;
const SEGMENTS_PER_THREAD: usize = 4;

fn calculate_auto_segment_size(entity_count: usize) -> usize {
    let thread_count = num_cpus::get();
    cmp::max(
        MINIMUM_ENTITIES_PER_SEGMENT,
        entity_count / (thread_count * SEGMENTS_PER_THREAD),
    )
}

fn calculate_segment_count(entity_count: usize, segment_size: usize) -> usize {
    if entity_count != 0 {
        1 + (entity_count - 1) / segment_size
    } else {
        1
    }
}

pub(crate) fn unit_segments(segment: FixedSegment) -> Vec<()> {
    match segment {
        FixedSegment::Single => {
            vec![()]
        }
        FixedSegment::Size {
            segment_size: _,
            segment_count,
        } => vec![(); segment_count],
    }
}

/// A read-only access to a component of the given type.
#[derive(Debug)]
pub struct Read<'a, Component: 'static> {
    output: &'a Component,
}

impl<'a, Component> Deref for Read<'a, Component> {
    type Target = Component;

    fn deref(&self) -> &Self::Target {
        self.output
    }
}

pub struct ReadSegment<'components, Component: Debug + Send + Sync + 'static + Sized> {
    slices: Vec<&'components [Option<Component>]>,
}

<<<<<<< HEAD
impl<'components, Component: Debug + Send + Sync + 'static + Sized> Clone
    for ReadSegment<'components, Component>
{
    fn clone(&self) -> Self {
        Self {
            slices: self.slices.clone(),
        }
    }
}

impl<'segment, Component: Debug + Send + Sync + 'static + Sized> IntoIterator
    for ReadSegment<'segment, Component>
{
    type Item = Read<'segment, Component>;
    type IntoIter = impl Iterator<Item = Self::Item>;

    fn into_iter(self) -> Self::IntoIter {
        self.slices
            .into_iter()
            .flatten()
            .flatten()
            .map(|component| Read { output: component })
    }
}
/*
impl<'a, Component: Debug + Send + Sync + 'static + Sized> IntoIterator
for &'a mut ReadSegment<'static, Component>
{
    type Item = Read<'a, Component>;
    type IntoIter = impl Iterator<Item = Self::Item>;

    fn into_iter(self) -> Self::IntoIter {
        self.slices
            .into_iter()
            .flatten()
            .flatten()
            .map(|component| Read { output: component })
    }
}*/

impl<'a, Component: Debug + Send + Sync + 'static + Sized> SystemParameter for Read<'a, Component> {
    type BorrowedData<'components> = Vec<ReadComponentVec<'components, Component>>;
    type SegmentData = ReadSegment<'a, Component>;
=======
    type SegmentData<'components> = (
        BorrowedArchetypeIndex,
        Vec<(ComponentIndex, &'components [Component])>,
    );
>>>>>>> 5850b5a5

    fn borrow<'world>(
        world: &'world World,
        archetypes: &[ArchetypeIndex],
        _system: &Box<dyn System>,
    ) -> SystemParameterResult<Self::BorrowedData<'world>> {
        let component_vecs = world
            .borrow_component_vecs::<Component>(archetypes)
            .map_err(SystemParameterError::BorrowComponentVecs)?;

        Ok(component_vecs)
    }

    fn split_borrowed_data<'borrowed>(
        borrowed: &'borrowed mut Self::BorrowedData<'_>,
        segment: FixedSegment,
    ) -> Vec<Self::SegmentData> {
        let (segment_size, segment_count) = match segment {
            FixedSegment::Single => {
                return vec![ReadSegment {
                    slices: borrowed
                        .iter()
                        .flatten()
                        .map(|component_vec| unsafe {
                            std::mem::transmute(component_vec.as_slice())
                        })
                        .collect::<Vec<_>>(),
                }];
            }
            FixedSegment::Size {
                segment_size,
                segment_count,
            } => (segment_size, segment_count),
        };
        let mut segments = Vec::with_capacity(segment_count);

        let mut current_segment_size = 0;
        let mut current_segment = vec![];

        for component_vec in borrowed.iter().flatten() {
            if segment_size - current_segment_size > component_vec.len() {
                current_segment_size += component_vec.len();
                current_segment.push(component_vec.as_slice());
                continue;
            }

            let (left, right) = component_vec.split_at(segment_size - current_segment_size);

            if !left.is_empty() {
                current_segment.push(left);
                segments.push(current_segment);
                current_segment = vec![];
                current_segment_size = 0;
            }

            let chunks = right.chunks_exact(segment_size);

            let remainder = chunks.remainder();
            if !remainder.is_empty() {
                current_segment_size += remainder.len();
                current_segment.push(remainder);
            }

            for chunk in chunks {
                segments.push(vec![chunk]);
            }
        }

        if current_segment_size > 0 || segments.is_empty() {
            segments.push(current_segment);
        }

        segments
<<<<<<< HEAD
            .into_iter()
            .map(|segment| ReadSegment {
                slices: unsafe { std::mem::transmute(segment) },
            })
            .collect()
=======
    }

    unsafe fn fetch_parameter(segment: &mut Self::SegmentData<'_>) -> Option<Self> {
        let (ref mut current_archetype, archetypes) = segment;
        if let Some((component_index, component_vec)) = archetypes.get_mut(*current_archetype) {
            return if let Some(component) = component_vec.get(*component_index) {
                *component_index += 1;
                Some(Self {
                    // The caller is responsible to only use the
                    // returned value when BorrowedData is still in scope.
                    #[allow(trivial_casts)]
                    output: &*(component as *const Component),
                })
            } else {
                // End of archetype
                *current_archetype += 1;
                Self::fetch_parameter(segment)
            };
        }
        // No more entities
        None
    }

    unsafe fn fetch_parameter_for_entity(
        segment: &mut Self::SegmentData<'_>,
        archetype: BorrowedArchetypeIndex,
        component_index: ComponentIndex,
    ) -> Option<Self> {
        let (_, archetypes) = segment;
        let (_, component_vec) = archetypes.get(archetype)?;
        let component = component_vec.get(component_index)?;
        Some(Self {
            // The caller is responsible to only use the
            // returned value when BorrowedData is still in scope.
            output: mem::transmute(component),
        })
>>>>>>> 5850b5a5
    }

    fn component_accesses() -> Vec<ComponentAccessDescriptor> {
        vec![ComponentAccessDescriptor::read::<Component>()]
    }

    fn iterates_over_entities() -> bool {
        true
    }

    fn base_signature() -> Option<TypeId> {
        Some(TypeId::of::<Component>())
    }
}

/// A read-only access to a component of the given type.
#[derive(Debug)]
pub struct Write<'a, Component: 'static> {
    output: &'a mut Component,
}

impl<'a, Component> Deref for Write<'a, Component> {
    type Target = Component;

    fn deref(&self) -> &Self::Target {
        self.output
    }
}

impl<'a, Component> DerefMut for Write<'a, Component> {
    fn deref_mut(&mut self) -> &mut Self::Target {
        self.output
    }
}

pub struct WriteSegment<'components, Component: Debug + Send + Sync + 'static + Sized> {
    slices: Vec<&'components mut [Option<Component>]>,
}

<<<<<<< HEAD
impl<'components, Component: Debug + Send + Sync + 'static + Sized> Clone
    for WriteSegment<'components, Component>
{
    fn clone(&self) -> Self {
        panic!("Cloning a segment for a mutable SystemParameter is not allowed.")
    }
}

impl<'components, Component: Debug + Send + Sync + 'static + Sized> IntoIterator
    for WriteSegment<'components, Component>
{
    type Item = Write<'components, Component>;
    type IntoIter = impl Iterator<Item = Self::Item>;

    fn into_iter(self) -> Self::IntoIter {
        self.slices
            .into_iter()
            .flatten()
            .flatten()
            .map(|component| Write { output: component })
    }
}

impl<'a, Component: Debug + Send + Sync + 'static + Sized> SystemParameter
    for Write<'a, Component>
{
    type BorrowedData<'components> = Vec<WriteComponentVec<'components, Component>>;
    type SegmentData = WriteSegment<'a, Component>;
=======
    type SegmentData<'components> = (
        BorrowedArchetypeIndex,
        Vec<(ComponentIndex, &'components mut [Component])>,
    );
>>>>>>> 5850b5a5

    fn borrow<'world>(
        world: &'world World,
        archetypes: &[ArchetypeIndex],
        _system: &Box<dyn System>,
    ) -> SystemParameterResult<Self::BorrowedData<'world>> {
        let component_vecs = world
            .borrow_component_vecs_mut::<Component>(archetypes)
            .map_err(SystemParameterError::BorrowComponentVecs)?;

        Ok(component_vecs)
    }

    fn split_borrowed_data<'borrowed>(
        borrowed: &'borrowed mut Self::BorrowedData<'_>,
        segment: FixedSegment,
    ) -> Vec<Self::SegmentData> {
        let (segment_size, segment_count) = match segment {
            FixedSegment::Single => {
                return vec![WriteSegment {
                    slices: borrowed
                        .iter_mut()
                        .flatten()
                        .map(|component_vec| unsafe {
                            std::mem::transmute(component_vec.as_mut_slice())
                        })
                        .collect::<Vec<_>>(),
                }];
            }
            FixedSegment::Size {
                segment_size,
                segment_count,
            } => (segment_size, segment_count),
        };
        let mut segments = Vec::with_capacity(segment_count);

        let mut current_segment_size = 0;
        let mut current_segment = vec![];

        for component_vec in borrowed.iter_mut().flatten() {
            if segment_size - current_segment_size > component_vec.len() {
                current_segment_size += component_vec.len();
                current_segment.push(component_vec.as_mut_slice());
                continue;
            }

            let (left, right) = component_vec.split_at_mut(segment_size - current_segment_size);

            if !left.is_empty() {
                current_segment.push(left);
                segments.push(current_segment);
                current_segment = vec![];
                current_segment_size = 0;
            }

            let chunks = right.chunks_mut(segment_size);
            for chunk in chunks {
                if chunk.len() == segment_size {
                    segments.push(vec![chunk]);
                } else {
                    current_segment_size += chunk.len();
                    current_segment.push(chunk);
                }
            }
        }

        if current_segment_size > 0 || segments.is_empty() {
            segments.push(current_segment);
        }

        segments
<<<<<<< HEAD
            .into_iter()
            .map(|segment| WriteSegment {
                slices: unsafe { std::mem::transmute(segment) },
            })
            .collect()
=======
    }

    unsafe fn fetch_parameter(segment: &mut Self::SegmentData<'_>) -> Option<Self> {
        let (ref mut current_archetype, archetypes) = segment;
        if let Some((component_index, component_vec)) = archetypes.get_mut(*current_archetype) {
            return if let Some(component) = component_vec.get_mut(*component_index) {
                *component_index += 1;
                Some(Self {
                    // The caller is responsible to only use the
                    // returned value when BorrowedData is still in scope.
                    #[allow(trivial_casts)]
                    output: &mut *(component as *mut Component),
                })
            } else {
                // End of archetype
                *current_archetype += 1;
                Self::fetch_parameter(segment)
            };
        }
        // No more entities
        None
    }

    unsafe fn fetch_parameter_for_entity<'world>(
        segment: &mut Self::SegmentData<'_>,
        archetype: BorrowedArchetypeIndex,
        component_index: ComponentIndex,
    ) -> Option<Self> {
        let (_, archetypes) = segment;
        let (_, component_vec) = archetypes.get_mut(archetype)?;
        let component = component_vec.get_mut(component_index)?;
        Some(Self {
            // The caller is responsible to only use the
            // returned value when BorrowedData is still in scope.
            output: mem::transmute(component),
        })
>>>>>>> 5850b5a5
    }

    fn component_accesses() -> Vec<ComponentAccessDescriptor> {
        vec![ComponentAccessDescriptor::write::<Component>()]
    }

    fn iterates_over_entities() -> bool {
        true
    }

    fn base_signature() -> Option<TypeId> {
        Some(TypeId::of::<Component>())
    }
}

impl SystemParameter for Entity {
    type BorrowedData<'archetypes> = Vec<&'archetypes Archetype>;

    type SegmentData<'components> = (
        BorrowedArchetypeIndex,
        Vec<(ComponentIndex, &'components [Entity])>,
    );

    fn borrow<'world>(
        world: &'world World,
        archetypes: &[ArchetypeIndex],
        _system: &Box<dyn System>,
    ) -> SystemParameterResult<Self::BorrowedData<'world>> {
        let archetypes = world
            .get_archetypes(archetypes)
            .map_err(SystemParameterError::BorrowComponentVecs)?;

        Ok(archetypes)
    }

    fn split_borrowed_data<'borrowed>(
        borrowed: &'borrowed mut Self::BorrowedData<'_>,
        segment: FixedSegment,
    ) -> Vec<Self::SegmentData<'borrowed>> {
        let (segment_size, segment_count) = match segment {
            FixedSegment::Single => {
                return vec![(
                    0,
                    borrowed
                        .iter()
                        .map(|&archetype| (0, archetype.entities()))
                        .collect::<Vec<_>>(),
                )];
            }
            FixedSegment::Size {
                segment_size,
                segment_count,
            } => (segment_size, segment_count),
        };

        let mut segments = Vec::with_capacity(segment_count);

        let mut current_segment_size = 0;
        let mut current_segment = vec![];

        for entities in borrowed.iter().map(|archetype| archetype.entities()) {
            if segment_size - current_segment_size > entities.len() {
                current_segment_size += entities.len();
                current_segment.push((0, entities));
                continue;
            }

            let (left, right) = entities.split_at(segment_size - current_segment_size);

            if !left.is_empty() {
                current_segment.push((0, left));
                segments.push((0, current_segment));
                current_segment = vec![];
                current_segment_size = 0;
            }

            let chunks = right.chunks_exact(segment_size);

            let remainder = chunks.remainder();
            if !remainder.is_empty() {
                current_segment_size += remainder.len();
                current_segment.push((0, remainder));
            }

            for chunk in chunks {
                segments.push((0, vec![(0, chunk)]));
            }
        }

        if current_segment_size > 0 || segments.is_empty() {
            segments.push((0, current_segment));
        }

        segments
    }

    unsafe fn fetch_parameter(borrowed: &mut Self::SegmentData<'_>) -> Option<Self> {
        let (ref mut current_archetype, archetypes) = borrowed;
        if let Some((component_index, entities)) = archetypes.get_mut(*current_archetype) {
            return if let Some(&entity) = entities.get(*component_index) {
                *component_index += 1;
                Some(entity)
            } else {
                // End of archetype
                *current_archetype += 1;
                Self::fetch_parameter(borrowed)
            };
        }
        // No more entities
        None
    }

    fn component_accesses() -> Vec<ComponentAccessDescriptor> {
        vec![]
    }

    fn iterates_over_entities() -> bool {
        true
    }

    fn base_signature() -> Option<TypeId> {
        None
    }
}

/// `Query` allows a system to access components from entities other than the currently iterated.
///
/// # Example
/// ```
/// # use ecs::filter::With;
/// # use ecs::systems::{Query, Read, Write};
/// # #[derive(Debug)] struct Mass(f32);
/// # #[derive(Debug)] struct Velocity(f32);
/// fn print_largest_momentum(query: Query<(Read<Mass>, Read<Velocity>)>) {
///     let mut largest_momentum = 0.0;
///     for (mass, velocity) in query {
///         let momentum = mass.0 * velocity.0;
///         if momentum > largest_momentum {
///             largest_momentum = momentum;
///         }
///     }
///     println!("The largest momentum of all entities is {largest_momentum} kg*m/s.");
/// }
/// ```
pub struct Query<'segment, P: SystemParameters> {
    segments: &'segment mut P::SegmentData,
    //world: &'segment World,
    //archetypes: Vec<ArchetypeIndex>,
    iterate_over_entities: bool,
    //iterated_once: bool,
}

impl<'world, P: Debug + SystemParameters> Debug for Query<'world, P> {
    fn fmt(&self, f: &mut Formatter) -> fmt::Result {
        write!(f, "Query<{}>", any::type_name::<P>())
    }
}

pub struct QuerySegment<'segment, P: SystemParameters> {
    /// fn system(query: Query<(Read<A>, Read<B>)>)
    /// borrow -> [A] [B]
    /// split ->
    phantom: PhantomData<&'segment P>,
    segment: P::SegmentData,
}

impl<'a, P: SystemParameters> Clone for QuerySegment<'a, P> {
    fn clone(&self) -> Self {
        Self {
            phantom: PhantomData::default(),
            segment: self.segment.clone(),
        }
    }
}

impl SystemParameters for () {
    type BorrowedData<'components> = ();
    type SegmentData = ();

    fn component_accesses() -> Vec<ComponentAccessDescriptor> {
        vec![]
    }

    fn supports_parallelization() -> bool {
        // No reason to parallelize iteration over nothing.
        false
    }

    fn get_archetype_indices(_: &World) -> Vec<ArchetypeIndex> {
        vec![]
    }
}

impl<F> SystemParameterFunction<()> for F where F: Fn() + 'static {}

macro_rules! impl_system_parameter_function {
    ($($parameter:expr),*) => {
        paste! {
            impl<$([<P$parameter>]: SystemParameter,)*> SystemParameters for ($([<P$parameter>],)*) {
                type BorrowedData<'components> = ($([<P$parameter>]::BorrowedData<'components>,)*);
                type SegmentData =($(Vec<[<P$parameter>]::SegmentData>,)*);

                fn component_accesses() -> Vec<ComponentAccessDescriptor> {
                    [$([<P$parameter>]::component_accesses(),)*]
                        .into_iter()
                        .flatten()
                        .collect()
                }

                fn supports_parallelization() -> bool {
                    [$([<P$parameter>]::support_parallelization(),)*]
                        .into_iter()
                        .all(|supports_parallelization| supports_parallelization)
                }

                fn get_archetype_indices(world: &World) -> Vec<ArchetypeIndex> {
                    let base_signature: Vec<TypeId> = [$([<P$parameter>]::base_signature(),)*]
                        .into_iter()
                        .flatten()
                        .collect();

                    let universe = world.get_archetype_indices(&base_signature);

                    intersection_of_multiple_sets(&[
                        universe.clone(),
                        $([<P$parameter>]::filter(&universe, world),)*
                    ])
                    .into_iter()
                    .collect()
                }
            }

            /*impl<'a, $([<P$parameter>]: SystemParameter,)*> Query<'a, ($([<P$parameter>],)*)> {
                /// Get the queried data from a specific entity.
                pub fn get_entity(&mut self, entity: Entity) -> Option<($([<P$parameter>],)*)> {
                    let archetype_index = self.world.entity_to_archetype_index.get(&entity)?;
                    let archetype = self.world.archetypes.get(*archetype_index)?;
                    let component_index = archetype.get_component_index_of(entity).ok()?;

                    let borrowed_archetype_index = self
                        .archetypes
                        .iter()
                        .position(|&element| element == *archetype_index)?;

                    // SAFETY: This is safe because the result from fetch_parameter_for_entity will not outlive self.segments
                    unsafe {
                        if let ($(Some([<parameter_$parameter>]),)*) = (
                            $([<P$parameter>]::fetch_parameter_for_entity(&mut self.segments.$parameter[0], borrowed_archetype_index, component_index),)*
                        ) {
                            return Some(($([<parameter_$parameter>],)*));
                        }
                    }
                    None
                }
            }*/

            impl<'a, $([<P$parameter>]: SystemParameter + 'a,)*> SystemParameter for Query<'a, ($([<P$parameter>],)*)> {
                type BorrowedData<'components> = (
                    <($([<P$parameter>],)*) as SystemParameters>::BorrowedData<'components>,
                    &'components World,
                    Vec<ArchetypeIndex>,
                );

                type SegmentData = QuerySegment<'a, ($([<P$parameter>],)*)>;
                /*(
                    <($([<P$parameter>],)*) as SystemParameters>::SegmentData<'components>,
                    &'components World,
                    Vec<ArchetypeIndex>,
                );*/

                fn borrow<'world>(
                    world: &'world World,
                    _: &[ArchetypeIndex],
                    system: &Box<dyn System>,
                ) -> SystemParameterResult<Self::BorrowedData<'world>> {
                    let archetypes = <($([<P$parameter>],)*) as SystemParameters>::get_archetype_indices(world);

                    Ok((
                        ($([<P$parameter>]::borrow(world, &archetypes, system)?,)*),
                        world,
                        archetypes,
                    ))
                }

                fn split_borrowed_data<'borrowed>(
                    borrowed: &'borrowed mut Self::BorrowedData<'_>,
                    segment: FixedSegment,
                ) -> Vec<Self::SegmentData> {
                    let ($([<segment_$parameter>],)*) = (
                        $([<P$parameter>]::split_borrowed_data(&mut borrowed.0.$parameter, FixedSegment::Single),)*
                    );

                    match segment {
                        FixedSegment::Single => {
                            vec![
                                (QuerySegment {
                                    phantom: PhantomData::default(),
                                    segment: ($([<segment_$parameter>],)*),
                                }),
                            ]
                        }
                        FixedSegment::Size { segment_count, .. } => {
                            let mut segments = Vec::with_capacity(segment_count);

                            for _ in 0..segment_count {
                                segments.push(QuerySegment {
                                    phantom: PhantomData::default(),
                                    segment: ($([<segment_$parameter>].clone(),)*),
                                });
                            }

                            segments
                        }
                    }
                }

<<<<<<< HEAD
=======
                unsafe fn fetch_parameter(
                    segment: &mut Self::SegmentData<'_>,
                ) -> Option<Self> {
                    $([<P$parameter>]::reset_iterator_state(&mut segment.0.$parameter[0]);)*

                    Some(Self {
                        segments: std::mem::transmute(&mut segment.0), // the segment reference will always be valid in the system body
                        world: std::mem::transmute(segment.1), // the world reference will always be valid in the system body
                        archetypes: segment.2.clone(),
                        iterate_over_entities: $([<P$parameter>]::iterates_over_entities())||*,
                        iterated_once: false,
                    })
                }

>>>>>>> 5850b5a5
                fn component_accesses() -> Vec<ComponentAccessDescriptor> {
                    <($([<P$parameter>],)*) as SystemParameters>::component_accesses()
                }

                fn iterates_over_entities() -> bool {
                    false
                }

                fn base_signature() -> Option<TypeId> {
                    None
                }

                fn support_parallelization() -> bool {
                    <($([<P$parameter>],)*) as SystemParameters>::component_accesses()
                        .iter()
                        .all(|component_access| component_access.is_read())
                }
            }

            impl<'a, $([<P$parameter>]: SystemParameter,)*> IntoIterator for QuerySegment<'a, ($([<P$parameter>],)*)> {
                type Item = Query<'a, ($([<P$parameter>],)*)>;
                type IntoIter = impl Iterator<Item=Self::Item>;

                fn into_iter(mut self) -> Self::IntoIter {
                    iter::from_fn(move || {
                        Some(Query {
                            segments: unsafe { std::mem::transmute(&mut self.segment) },
                            iterate_over_entities: $([<P$parameter>]::iterates_over_entities())||*,
                        })
                    })
                }
            }

            impl<'a, $([<P$parameter>]: SystemParameter + 'a,)*> IntoIterator for Query<'a, ($([<P$parameter>],)*)> {
                type Item = ($([<P$parameter>],)*);
                type IntoIter = Box<dyn Iterator<Item = Self::Item> + 'a>;

<<<<<<< HEAD
                fn into_iter(self) -> Self::IntoIter {
                    $(let [<segment_$parameter>] = self.segments.$parameter[0].clone().into_iter();)*

                    let mut iter = izip_tuple!($([<segment_$parameter>]),*);
                    if self.iterate_over_entities {
                        Box::new(iter)
                    } else {
                        let parameters = iter.next().unwrap();
                        Box::new(iter::once(parameters))
=======
                fn next(&mut self) -> Option<Self::Item> {
                    // SAFETY: This is safe because the result from fetch_parameter will not outlive self.segments
                    unsafe {
                        if self.iterate_over_entities {
                            while let ($(Some([<parameter_$parameter>]),)*) = (
                                $([<P$parameter>]::fetch_parameter(&mut self.segments.$parameter[0]),)*
                            ) {
                                    return Some(($([<parameter_$parameter>],)*));
                            }
                        } else if let (false, $(Some([<parameter_$parameter>]),)*) = (
                            self.iterated_once,
                            $([<P$parameter>]::fetch_parameter(&mut self.segments.$parameter[0]),)*
                        ) {
                            self.iterated_once = true;
                            return Some(($([<parameter_$parameter>],)*));
                        }
                        None
>>>>>>> 5850b5a5
                    }
                }
            }

            impl<F, $([<P$parameter>]: SystemParameter,)*> SystemParameterFunction<($([<P$parameter>],)*)>
                for F where F: Fn($([<P$parameter>],)*) + 'static, {}
        }
    }
}

macro_rules! izip_tuple {
    ($x:expr) => {
        $x.map(|x| (x,))
    };
    ($($x:expr),+) => {
        izip!($($x),+)
    };
}

macro_rules! invoke_for_each_parameter_count {
    ($expression:ident) => {
        $expression!(0);
        $expression!(0, 1);
        $expression!(0, 1, 2);
        $expression!(0, 1, 2, 3);
        $expression!(0, 1, 2, 3, 4);
        $expression!(0, 1, 2, 3, 4, 5);
        $expression!(0, 1, 2, 3, 4, 5, 6);
        $expression!(0, 1, 2, 3, 4, 5, 6, 7);
        $expression!(0, 1, 2, 3, 4, 5, 6, 7, 8);
        $expression!(0, 1, 2, 3, 4, 5, 6, 7, 8, 9);
        $expression!(0, 1, 2, 3, 4, 5, 6, 7, 8, 9, 10);
        $expression!(0, 1, 2, 3, 4, 5, 6, 7, 8, 9, 10, 11);
        $expression!(0, 1, 2, 3, 4, 5, 6, 7, 8, 9, 10, 11, 12);
        $expression!(0, 1, 2, 3, 4, 5, 6, 7, 8, 9, 10, 11, 12, 13);
        $expression!(0, 1, 2, 3, 4, 5, 6, 7, 8, 9, 10, 11, 12, 13, 14);
        $expression!(0, 1, 2, 3, 4, 5, 6, 7, 8, 9, 10, 11, 12, 13, 14, 15);
    };
}

// So it can be accessed from other modules such as `iteration`.
pub(crate) use invoke_for_each_parameter_count;

impl_system_parameter_function!(0);
impl_system_parameter_function!(0, 1);
impl_system_parameter_function!(0, 1, 2);
impl_system_parameter_function!(0, 1, 2, 3);
impl_system_parameter_function!(0, 1, 2, 3, 4);
impl_system_parameter_function!(0, 1, 2, 3, 4, 5);
impl_system_parameter_function!(0, 1, 2, 3, 4, 5, 6);
impl_system_parameter_function!(0, 1, 2, 3, 4, 5, 6, 7);
impl_system_parameter_function!(0, 1, 2, 3, 4, 5, 6, 7, 8);
impl_system_parameter_function!(0, 1, 2, 3, 4, 5, 6, 7, 8, 9);
impl_system_parameter_function!(0, 1, 2, 3, 4, 5, 6, 7, 8, 9, 10);
impl_system_parameter_function!(0, 1, 2, 3, 4, 5, 6, 7, 8, 9, 10, 11);
impl_system_parameter_function!(0, 1, 2, 3, 4, 5, 6, 7, 8, 9, 10, 11, 12);
impl_system_parameter_function!(0, 1, 2, 3, 4, 5, 6, 7, 8, 9, 10, 11, 12, 13);
impl_system_parameter_function!(0, 1, 2, 3, 4, 5, 6, 7, 8, 9, 10, 11, 12, 13, 14);
impl_system_parameter_function!(0, 1, 2, 3, 4, 5, 6, 7, 8, 9, 10, 11, 12, 13, 14, 15);

//invoke_for_each_parameter_count!(impl_system_parameter_function);

#[cfg(test)]
mod tests {
    use super::*;
    use parking_lot::RwLock;
    use proptest::prelude::*;
    use proptest::prop_compose;
    use test_case::test_case;
    use test_strategy::proptest;
    use test_utils::{A, B, C};

    #[test_case(|_: Read<A>| {}, vec![ComponentAccessDescriptor::read::<A>()]; "when reading")]
    #[test_case(|_: Write<A>| {}, vec![ComponentAccessDescriptor::write::<A>()]; "when writing")]
    #[test_case(|_: Read<A>, _:Read<B>| {}, vec![ComponentAccessDescriptor::read::<A>(), ComponentAccessDescriptor::read::<B>()]; "when reading two components")]
    #[test_case(|_: Write<A>, _:Write<B>| {}, vec![ComponentAccessDescriptor::write::<A>(), ComponentAccessDescriptor::write::<B>()]; "when writing two components")]
    #[test_case(|_: Read<A>, _: Write<B>| {}, vec![ComponentAccessDescriptor::read::<A>(), ComponentAccessDescriptor::write::<B>()]; "when reading and writing to components")]
    #[test_case(|_: Read<A>, _: Read<B>, _: Read<C>| {}, vec![ComponentAccessDescriptor::read::<A>(), ComponentAccessDescriptor::read::<B>(), ComponentAccessDescriptor::read::<C>()]; "when reading three components")]
    fn component_accesses_return_actual_component_accesses<Params>(
        system: impl IntoSystem<Params>,
        expected_accesses: Vec<ComponentAccessDescriptor>,
    ) {
        let component_accesses = system.into_system().component_accesses();
        assert_eq!(expected_accesses, component_accesses)
    }

    prop_compose! {
        fn arb_component_vecs()(vecs in prop::collection::vec(prop::collection::vec(1..=1, 1..10), 1..10))
            -> Vec<RwLock<Vec<i32>>> {
            vecs.into_iter().map(|vec|
                RwLock::new(vec.into_iter().collect::<Vec<_>>())
            ).collect::<Vec<_>>()
        }
    }

    #[proptest]
    fn split_borrowed_read_data_returns_segments_with_correct_length(
        #[strategy(arb_component_vecs())] component_vecs: Vec<RwLock<Vec<i32>>>,
        #[strategy(1..100_usize)] segment_size: usize,
    ) {
        let borrowed: Vec<_> = component_vecs
            .iter()
            .map(|vec| vec.try_read().unwrap())
            .collect();
        let mut component_vecs: Vec<_> = borrowed.into_iter().map(Some).collect();

        let total_length: usize = component_vecs.iter().flatten().map(|vec| vec.len()).sum();

        let segments = <Read<i32> as SystemParameter>::split_borrowed_data(
            &mut component_vecs,
            FixedSegment::Size {
                segment_size,
                segment_count: calculate_segment_count(total_length, segment_size),
            },
        );

        let (last_segment, other_segments) = segments.split_last().unwrap();

        for segment in other_segments {
            let (_, archetypes) = segment;
            let component_count: usize = archetypes.iter().map(|(_, slice)| slice.len()).sum();
            assert_eq!(component_count, segment_size);
        }

        let (_, archetypes) = last_segment;
        let component_count: usize = archetypes.iter().map(|(_, slice)| slice.len()).sum();
        assert_eq!(component_count, 1 + (total_length - 1) % (segment_size));
    }

    #[proptest]
    fn split_borrowed_write_data_returns_segments_with_correct_length(
        #[strategy(arb_component_vecs())] component_vecs: Vec<RwLock<Vec<i32>>>,
        #[strategy(1..100_usize)] segment_size: usize,
    ) {
        let borrowed: Vec<_> = component_vecs
            .iter()
            .map(|vec| vec.try_write().unwrap())
            .collect();
        let mut component_vecs: Vec<_> = borrowed.into_iter().map(Some).collect();

        let total_length: usize = component_vecs.iter().flatten().map(|vec| vec.len()).sum();

        let segments = <Write<i32> as SystemParameter>::split_borrowed_data(
            &mut component_vecs,
            FixedSegment::Size {
                segment_size,
                segment_count: calculate_segment_count(total_length, segment_size),
            },
        );

        let (last_segment, other_segments) = segments.split_last().unwrap();

        for segment in other_segments {
            let (_, archetypes) = segment;
            let component_count: usize = archetypes.iter().map(|(_, slice)| slice.len()).sum();
            assert_eq!(component_count, segment_size);
        }

        let (_, archetypes) = last_segment;
        let component_count: usize = archetypes.iter().map(|(_, slice)| slice.len()).sum();
        assert_eq!(component_count, 1 + (total_length - 1) % (segment_size));
    }
}<|MERGE_RESOLUTION|>--- conflicted
+++ resolved
@@ -10,12 +10,9 @@
     intersection_of_multiple_sets, Archetype, ArchetypeIndex, Entity, NoHashHashSet,
     ReadComponentVec, World, WorldError, WriteComponentVec,
 };
-<<<<<<< HEAD
-use itertools::{cloned, izip};
-=======
 use crossbeam::channel::{unbounded, Receiver, Sender};
 use dyn_clone::DynClone;
->>>>>>> 5850b5a5
+use itertools::{cloned, izip};
 use paste::paste;
 use std::any::TypeId;
 use std::fmt::{Debug, Display, Formatter};
@@ -23,13 +20,9 @@
 use std::iter::{Flatten, Map};
 use std::marker::PhantomData;
 use std::ops::{Deref, DerefMut};
-<<<<<<< HEAD
+use std::sync::Arc;
 use std::vec::IntoIter;
-use std::{any, cmp, fmt, iter};
-=======
-use std::sync::Arc;
-use std::{any, cmp, fmt, mem};
->>>>>>> 5850b5a5
+use std::{any, cmp, fmt, iter, mem};
 use thiserror::Error;
 
 /// An error occurred during execution of a system.
@@ -186,15 +179,13 @@
     for FunctionSystem<Function, Parameters>
 {
     fn fmt(&self, f: &mut Formatter<'_>) -> fmt::Result {
-        let parameters_name = any::type_name::<Parameters>();
-        let mut parameter_names_text = String::with_capacity(parameters_name.len());
-        for parameter_name in parameters_name.split(',') {
-            parameter_names_text.push_str(parameter_name);
-        }
-
         f.debug_struct("FunctionSystem")
             .field("system", &self.function_name)
-            .field("parameters", &parameter_names_text)
+            .field("parameters", &"see below")
+            .finish()?;
+
+        f.debug_list()
+            .entries(Parameters::component_accesses())
             .finish()
     }
 }
@@ -313,16 +304,7 @@
     fn split_borrowed_data<'borrowed>(
         borrowed: &'borrowed mut Self::BorrowedData<'_>,
         segment: FixedSegment,
-<<<<<<< HEAD
     ) -> Vec<Self::SegmentData>;
-=======
-    ) -> Vec<Self::SegmentData<'borrowed>>;
-
-    /// Fetches the parameter from the segment data for the next entity.
-    /// # Safety
-    /// The returned value is only guaranteed to be valid until BorrowedData is dropped
-    unsafe fn fetch_parameter(segment: &mut Self::SegmentData<'_>) -> Option<Self>;
->>>>>>> 5850b5a5
 
     /// Fetches the parameter from the segment data for a given entity.
     /// This should be implemented for all [`SystemParameter`] where [`iterates_over_entities`](Self::iterates_over_entities) is true.
@@ -448,10 +430,9 @@
 }
 
 pub struct ReadSegment<'components, Component: Debug + Send + Sync + 'static + Sized> {
-    slices: Vec<&'components [Option<Component>]>,
-}
-
-<<<<<<< HEAD
+    slices: Vec<&'components [Component]>,
+}
+
 impl<'components, Component: Debug + Send + Sync + 'static + Sized> Clone
     for ReadSegment<'components, Component>
 {
@@ -472,7 +453,6 @@
         self.slices
             .into_iter()
             .flatten()
-            .flatten()
             .map(|component| Read { output: component })
     }
 }
@@ -495,12 +475,6 @@
 impl<'a, Component: Debug + Send + Sync + 'static + Sized> SystemParameter for Read<'a, Component> {
     type BorrowedData<'components> = Vec<ReadComponentVec<'components, Component>>;
     type SegmentData = ReadSegment<'a, Component>;
-=======
-    type SegmentData<'components> = (
-        BorrowedArchetypeIndex,
-        Vec<(ComponentIndex, &'components [Component])>,
-    );
->>>>>>> 5850b5a5
 
     fn borrow<'world>(
         world: &'world World,
@@ -574,50 +548,11 @@
         }
 
         segments
-<<<<<<< HEAD
             .into_iter()
             .map(|segment| ReadSegment {
                 slices: unsafe { std::mem::transmute(segment) },
             })
             .collect()
-=======
-    }
-
-    unsafe fn fetch_parameter(segment: &mut Self::SegmentData<'_>) -> Option<Self> {
-        let (ref mut current_archetype, archetypes) = segment;
-        if let Some((component_index, component_vec)) = archetypes.get_mut(*current_archetype) {
-            return if let Some(component) = component_vec.get(*component_index) {
-                *component_index += 1;
-                Some(Self {
-                    // The caller is responsible to only use the
-                    // returned value when BorrowedData is still in scope.
-                    #[allow(trivial_casts)]
-                    output: &*(component as *const Component),
-                })
-            } else {
-                // End of archetype
-                *current_archetype += 1;
-                Self::fetch_parameter(segment)
-            };
-        }
-        // No more entities
-        None
-    }
-
-    unsafe fn fetch_parameter_for_entity(
-        segment: &mut Self::SegmentData<'_>,
-        archetype: BorrowedArchetypeIndex,
-        component_index: ComponentIndex,
-    ) -> Option<Self> {
-        let (_, archetypes) = segment;
-        let (_, component_vec) = archetypes.get(archetype)?;
-        let component = component_vec.get(component_index)?;
-        Some(Self {
-            // The caller is responsible to only use the
-            // returned value when BorrowedData is still in scope.
-            output: mem::transmute(component),
-        })
->>>>>>> 5850b5a5
     }
 
     fn component_accesses() -> Vec<ComponentAccessDescriptor> {
@@ -654,10 +589,9 @@
 }
 
 pub struct WriteSegment<'components, Component: Debug + Send + Sync + 'static + Sized> {
-    slices: Vec<&'components mut [Option<Component>]>,
-}
-
-<<<<<<< HEAD
+    slices: Vec<&'components mut [Component]>,
+}
+
 impl<'components, Component: Debug + Send + Sync + 'static + Sized> Clone
     for WriteSegment<'components, Component>
 {
@@ -676,7 +610,6 @@
         self.slices
             .into_iter()
             .flatten()
-            .flatten()
             .map(|component| Write { output: component })
     }
 }
@@ -686,12 +619,6 @@
 {
     type BorrowedData<'components> = Vec<WriteComponentVec<'components, Component>>;
     type SegmentData = WriteSegment<'a, Component>;
-=======
-    type SegmentData<'components> = (
-        BorrowedArchetypeIndex,
-        Vec<(ComponentIndex, &'components mut [Component])>,
-    );
->>>>>>> 5850b5a5
 
     fn borrow<'world>(
         world: &'world World,
@@ -763,50 +690,11 @@
         }
 
         segments
-<<<<<<< HEAD
             .into_iter()
             .map(|segment| WriteSegment {
                 slices: unsafe { std::mem::transmute(segment) },
             })
             .collect()
-=======
-    }
-
-    unsafe fn fetch_parameter(segment: &mut Self::SegmentData<'_>) -> Option<Self> {
-        let (ref mut current_archetype, archetypes) = segment;
-        if let Some((component_index, component_vec)) = archetypes.get_mut(*current_archetype) {
-            return if let Some(component) = component_vec.get_mut(*component_index) {
-                *component_index += 1;
-                Some(Self {
-                    // The caller is responsible to only use the
-                    // returned value when BorrowedData is still in scope.
-                    #[allow(trivial_casts)]
-                    output: &mut *(component as *mut Component),
-                })
-            } else {
-                // End of archetype
-                *current_archetype += 1;
-                Self::fetch_parameter(segment)
-            };
-        }
-        // No more entities
-        None
-    }
-
-    unsafe fn fetch_parameter_for_entity<'world>(
-        segment: &mut Self::SegmentData<'_>,
-        archetype: BorrowedArchetypeIndex,
-        component_index: ComponentIndex,
-    ) -> Option<Self> {
-        let (_, archetypes) = segment;
-        let (_, component_vec) = archetypes.get_mut(archetype)?;
-        let component = component_vec.get_mut(component_index)?;
-        Some(Self {
-            // The caller is responsible to only use the
-            // returned value when BorrowedData is still in scope.
-            output: mem::transmute(component),
-        })
->>>>>>> 5850b5a5
     }
 
     fn component_accesses() -> Vec<ComponentAccessDescriptor> {
@@ -822,6 +710,7 @@
     }
 }
 
+/*
 impl SystemParameter for Entity {
     type BorrowedData<'archetypes> = Vec<&'archetypes Archetype>;
 
@@ -842,10 +731,10 @@
         Ok(archetypes)
     }
 
-    fn split_borrowed_data<'borrowed>(
-        borrowed: &'borrowed mut Self::BorrowedData<'_>,
+    fn split_borrowed_data<>(
+        borrowed: &mut Self::BorrowedData<'_>,
         segment: FixedSegment,
-    ) -> Vec<Self::SegmentData<'borrowed>> {
+    ) -> Vec<Self::SegmentData> {
         let (segment_size, segment_count) = match segment {
             FixedSegment::Single => {
                 return vec![(
@@ -903,6 +792,7 @@
         segments
     }
 
+    /*
     unsafe fn fetch_parameter(borrowed: &mut Self::SegmentData<'_>) -> Option<Self> {
         let (ref mut current_archetype, archetypes) = borrowed;
         if let Some((component_index, entities)) = archetypes.get_mut(*current_archetype) {
@@ -918,6 +808,7 @@
         // No more entities
         None
     }
+    */
 
     fn component_accesses() -> Vec<ComponentAccessDescriptor> {
         vec![]
@@ -930,7 +821,7 @@
     fn base_signature() -> Option<TypeId> {
         None
     }
-}
+}*/
 
 /// `Query` allows a system to access components from entities other than the currently iterated.
 ///
@@ -1123,23 +1014,6 @@
                     }
                 }
 
-<<<<<<< HEAD
-=======
-                unsafe fn fetch_parameter(
-                    segment: &mut Self::SegmentData<'_>,
-                ) -> Option<Self> {
-                    $([<P$parameter>]::reset_iterator_state(&mut segment.0.$parameter[0]);)*
-
-                    Some(Self {
-                        segments: std::mem::transmute(&mut segment.0), // the segment reference will always be valid in the system body
-                        world: std::mem::transmute(segment.1), // the world reference will always be valid in the system body
-                        archetypes: segment.2.clone(),
-                        iterate_over_entities: $([<P$parameter>]::iterates_over_entities())||*,
-                        iterated_once: false,
-                    })
-                }
-
->>>>>>> 5850b5a5
                 fn component_accesses() -> Vec<ComponentAccessDescriptor> {
                     <($([<P$parameter>],)*) as SystemParameters>::component_accesses()
                 }
@@ -1177,7 +1051,6 @@
                 type Item = ($([<P$parameter>],)*);
                 type IntoIter = Box<dyn Iterator<Item = Self::Item> + 'a>;
 
-<<<<<<< HEAD
                 fn into_iter(self) -> Self::IntoIter {
                     $(let [<segment_$parameter>] = self.segments.$parameter[0].clone().into_iter();)*
 
@@ -1187,25 +1060,6 @@
                     } else {
                         let parameters = iter.next().unwrap();
                         Box::new(iter::once(parameters))
-=======
-                fn next(&mut self) -> Option<Self::Item> {
-                    // SAFETY: This is safe because the result from fetch_parameter will not outlive self.segments
-                    unsafe {
-                        if self.iterate_over_entities {
-                            while let ($(Some([<parameter_$parameter>]),)*) = (
-                                $([<P$parameter>]::fetch_parameter(&mut self.segments.$parameter[0]),)*
-                            ) {
-                                    return Some(($([<parameter_$parameter>],)*));
-                            }
-                        } else if let (false, $(Some([<parameter_$parameter>]),)*) = (
-                            self.iterated_once,
-                            $([<P$parameter>]::fetch_parameter(&mut self.segments.$parameter[0]),)*
-                        ) {
-                            self.iterated_once = true;
-                            return Some(($([<parameter_$parameter>],)*));
-                        }
-                        None
->>>>>>> 5850b5a5
                     }
                 }
             }
