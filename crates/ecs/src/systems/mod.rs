--- conflicted
+++ resolved
@@ -3,11 +3,7 @@
 
 pub mod iteration;
 
-<<<<<<< HEAD
-use crate::systems::iteration::SequentiallyIterable;
-=======
 use crate::systems::iteration::{SegmentIterable, SequentiallyIterable};
->>>>>>> 991e3b56
 use crate::{
     intersection_of_multiple_sets, ArchetypeIndex, Entity, ReadComponentVec, World, WorldError,
     WriteComponentVec,
@@ -685,97 +681,6 @@
                 }
             }
 
-            impl<'a, $([<P$parameter>]: SystemParameter,)*> Query<'a, ($([<P$parameter>],)*)> {
-                /// Get the queried data from a specific entity.
-                pub fn get_entity(&self, entity: Entity) -> Option<($([<P$parameter>],)*)> {
-                    let archetype_index = self.world.entity_to_archetype_index.get(&entity)?;
-                    let archetype = self.world.archetypes.get(*archetype_index)?;
-                    let component_index = archetype.entity_to_component_index.get(&entity)?;
-
-                    $(let mut [<borrowed_$parameter>] = [<P$parameter>]::borrow(self.world, &[*archetype_index])
-                        .expect("`borrow` should work if the archetypes are in a valid state");)*
-
-                    $([<P$parameter>]::set_archetype_and_component_index(&mut [<borrowed_$parameter>], 0, *component_index);)*
-
-                    unsafe {
-                        if let ($(Some(Some([<parameter_$parameter>])),)*) = (
-                            $([<P$parameter>]::fetch_parameter(&mut [<borrowed_$parameter>]),)*
-                        ) {
-                            return Some(($([<parameter_$parameter>],)*));
-                        }
-                    }
-                    None
-                }
-            }
-
-            impl<'a, $([<P$parameter>]: SystemParameter,)*> IntoIterator for Query<'a, ($([<P$parameter>],)*)> {
-                type Item = ($([<P$parameter>],)*);
-                type IntoIter = QueryIterator<'a, ($([<P$parameter>],)*)>;
-
-                fn into_iter(self) -> Self::IntoIter {
-                    Self::try_into_iter(self)
-                        .expect("creating `QueryIterator` should work if the archetypes are in a valid state")
-                }
-            }
-
-            impl<'a, $([<P$parameter>]: SystemParameter,)*> Query<'a, ($([<P$parameter>],)*)> {
-                fn try_into_iter(self) -> SystemParameterResult<QueryIterator<'a, ($([<P$parameter>],)*)>> {
-                    let base_signature: Vec<TypeId> = [$([<P$parameter>]::base_signature(),)*]
-                        .into_iter()
-                        .flatten()
-                        .collect();
-
-                    let universe = self.world.get_archetype_indices(&base_signature);
-
-                    let archetypes_indices: Vec<_> = intersection_of_multiple_sets(&[
-                        universe.clone(),
-                        $([<P$parameter>]::filter(&universe, self.world),)*
-                    ])
-                    .into_iter()
-                    .collect();
-
-                    let borrowed = (
-                        $([<P$parameter>]::borrow(self.world, &archetypes_indices)?,)*
-                    );
-
-                    let iterate_over_entities = $([<P$parameter>]::iterates_over_entities() ||)* false;
-
-                    Ok(QueryIterator {
-                        borrowed,
-                        iterate_over_entities,
-                        iterated_once: false,
-                    })
-                }
-            }
-
-            impl<'a, $([<P$parameter>]: SystemParameter,)*> Iterator for QueryIterator<'a, ($([<P$parameter>],)*)> {
-                type Item = ($([<P$parameter>],)*);
-
-                fn next(&mut self) -> Option<Self::Item> {
-                    // SAFETY: This is safe because the result from fetch_parameter will not outlive borrowed
-                    unsafe {
-                        if self.iterate_over_entities {
-                            while let ($(Some([<parameter_$parameter>]),)*) = (
-                                $([<P$parameter>]::fetch_parameter(&mut self.borrowed.$parameter),)*
-                            ) {
-                                if let ($(Some([<parameter_$parameter>]),)*) = (
-                                    $([<parameter_$parameter>],)*
-                                ) {
-                                    return Some(($([<parameter_$parameter>],)*));
-                                }
-                            }
-                        } else if let (false, $(Some(Some([<parameter_$parameter>])),)*) = (
-                            self.iterated_once,
-                            $([<P$parameter>]::fetch_parameter(&mut self.borrowed.$parameter),)*
-                        ) {
-                            self.iterated_once = true;
-                            return Some(($([<parameter_$parameter>],)*));
-                        }
-                        None
-                    }
-                }
-            }
-
             impl<F, $([<P$parameter>]: SystemParameter,)*> SystemParameterFunction<($([<P$parameter>],)*)>
                 for F where F: Fn($([<P$parameter>],)*) + 'static, {}
         }
