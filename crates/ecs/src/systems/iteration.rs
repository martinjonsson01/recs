--- conflicted
+++ resolved
@@ -32,13 +32,8 @@
                 Function: Fn($([<P$parameter>],)*) + Send + Sync + 'static,
             {
 
-<<<<<<< HEAD
-                fn run(&self, world: &World) -> SystemResult<()> {
+                fn run(&self, world: &Arc<World>) -> SystemResult<()> {
                     let query: Query<($([<P$parameter>],)*)> = Query::new(world, self);
-=======
-                fn run(&self, world: &Arc<World>) -> SystemResult<()> {
-                    let query: Query<($([<P$parameter>],)*)> = Query::new(world);
->>>>>>> 31ba1667
 
                     let query_iterator = query.try_into_iter().map_err(SystemError::MissingParameter)?;
                     for ($([<parameter_$parameter>],)*) in query_iterator {
