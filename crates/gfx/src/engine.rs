--- conflicted
+++ resolved
@@ -136,20 +136,10 @@
     for<'a> LightData: IntoIterator<Item = (PointLight, Position)> + Default + Send + 'a,
 {
     /// Creates a new instance of `Engine`.
-<<<<<<< HEAD
-    ///
-    /// [`GraphicsInitializer`] is called once, before beginning the render loop.
-    /// [`Simulation`] is called from the simulation thread every simulation tick.
-    /// The `client_context` is passed to both the renderer and simulator to store data in.
     pub fn new() -> EngineResult<(Self, EngineHandle<RenderData, LightData>)> {
         let data_buffer_channel_capacity = NonZeroUsize::new(1).expect("1 is non-zero");
         let (render_data_sender, render_data_receiver) = ring_channel(data_buffer_channel_capacity);
         let (light_data_sender, light_data_receiver) = ring_channel(data_buffer_channel_capacity);
-=======
-    pub fn new() -> EngineResult<(Self, EngineHandle<RenderData>)> {
-        let render_data_channel_capacity = NonZeroUsize::new(1).expect("1 is non-zero");
-        let (render_data_sender, render_data_receiver) = ring_channel(render_data_channel_capacity);
->>>>>>> 991e3b56
 
         let (windowing, window_event_receiver, window_command_sender) =
             Windowing::new().map_err(EngineError::WindowCreation)?;
