[package]
name = "scheduler"
version = "0.1.0"
edition = "2021"

# See more keys and their definitions at https://doc.rust-lang.org/cargo/reference/manifest.html

[lib]
bench = false # Disable ordinary libtest benchmark harness since we're running criterion

[dependencies]
ecs = { path = "../ecs" }
crossbeam = { workspace = true }        # Useful concurrency primitives
tracing = { workspace = true }          # Configurable logging with different log-levels
thiserror = { workspace = true }        # Macros for generating error enums/structs
<<<<<<< HEAD
num_cpus = { workspace = true }         # To get the current number of logical/physical cores
=======
itertools = { workspace = true }        # Iterator helper functions
>>>>>>> f349f480

[dev-dependencies]
criterion = { workspace = true }        # For benchmarking
proptest = { workspace = true }         # Property-based testing tools and harness
test-strategy = { workspace = true }    # Prop-test macros that are more ergonomic than the ones from proptest
approx = { workspace = true }           # For approximate floating-point comparisons
test-case = { workspace = true }        # For parameterized tests
ntest = { workspace = true }            # To set timeouts on tests
test-log = { workspace = true }         # Enables tracing logs to be printed inside tests
tracing-subscriber = { workspace = true } # Required for logging in tests
rand = { workspace = true }             # Random number generation
itertools = { workspace = true }        # Iterator helper functions<|MERGE_RESOLUTION|>--- conflicted
+++ resolved
@@ -13,11 +13,8 @@
 crossbeam = { workspace = true }        # Useful concurrency primitives
 tracing = { workspace = true }          # Configurable logging with different log-levels
 thiserror = { workspace = true }        # Macros for generating error enums/structs
-<<<<<<< HEAD
 num_cpus = { workspace = true }         # To get the current number of logical/physical cores
-=======
 itertools = { workspace = true }        # Iterator helper functions
->>>>>>> f349f480
 
 [dev-dependencies]
 criterion = { workspace = true }        # For benchmarking
@@ -28,5 +25,4 @@
 ntest = { workspace = true }            # To set timeouts on tests
 test-log = { workspace = true }         # Enables tracing logs to be printed inside tests
 tracing-subscriber = { workspace = true } # Required for logging in tests
-rand = { workspace = true }             # Random number generation
-itertools = { workspace = true }        # Iterator helper functions+rand = { workspace = true }             # Random number generation