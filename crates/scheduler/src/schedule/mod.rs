//! Schedules that produce orderings of systems that are correct.
//!
//! Correct, meaning they (try to) guarantee:
//! * freedom from system starvation, meaning all systems get to execute in the schedule ordering;
//! * freedom from race conditions, meaning the ordering will not place reads and writes to
//!   the same component at the same time;
//! * freedom from deadlock, meaning systems that are ordered such that they will always
//!   be able to progress.

use crate::precedence::{Orderable, Precedence};
use crate::schedule::PrecedenceGraphError::{
    Deadlock, Dependency, IncorrectSystemCompletionMessage, PendingSystemIndexNotFound,
};
use crossbeam::channel::{Receiver, RecvError, Select};
use daggy::petgraph::dot::{Config, Dot};
use daggy::petgraph::prelude::EdgeRef;
use daggy::petgraph::visit::{IntoNeighbors, IntoNeighborsDirected, IntoNodeIdentifiers};
use daggy::petgraph::{visit, Incoming};
use daggy::{Dag, NodeIndex, WouldCycle};
use ecs::systems::System;
use ecs::{NewTickReaction, Schedule, ScheduleError, ScheduleResult, SystemExecutionGuard};
use itertools::Itertools;
use std::fmt::{Debug, Display, Formatter};
use thiserror::Error;
use tracing::{error, instrument};

type Sys<'system> = &'system dyn System;
type SysDag<'system> = Dag<Sys<'system>, i32>;

/// An error occurred during a precedence graph schedule operation.
#[derive(Error, Debug)]
enum PrecedenceGraphError {
    /// Dependency construction error.
    #[error("dependency from `{from}` to `{to}` in graph {graph} would cause a cycle")]
    Dependency {
        /// The node the dependency is coming from.
        from: String,
        /// The node the dependency is going to.
        to: String,
        /// The current state of the graph.
        graph: String,
    },
    /// A pending system was completed but there is no system at its index anymore.
    #[error("a pending system was completed but there is no system at its index anymore")]
    PendingSystemIndexNotFound(usize),
    /// Expected the `SystemExecutionGuard` channel to be dropped to signal completion, but got message.
    #[error("expected the `SystemExecutionGuard` channel to be dropped to signal completion, but got message {0:?}")]
    IncorrectSystemCompletionMessage(Result<(), RecvError>),
    /// The schedule has deadlocked due to there being no pending systems but all systems have still not run.
    #[error("the schedule has deadlocked due to there being no pending systems but all systems have still not run")]
    Deadlock,
    /// A new tick will begin next time systems are requested.
    #[error("a new tick will begin next time systems are requested")]
    NewTick,
}

/// Whether a precedence graph operation succeeded.
type PrecedenceGraphResult<T, E = PrecedenceGraphError> = Result<T, E>;

/// Orders [`System`]s based on their precedence.
#[derive(Default, Clone)]
pub struct PrecedenceGraph<'systems> {
    dag: SysDag<'systems>,
    /// Systems which have been given out, and are awaiting execution.
    ///
    /// Warning: Node indices are _not_ stable and will be invalidated if [`dag`](Self::dag) is mutated.
    pending: Vec<(Receiver<()>, NodeIndex)>,
    /// Which systems have already been executed this tick.
    ///
    /// Warning: Node indices are _not_ stable and will be invalidated if [`dag`](Self::dag) is mutated.
    already_executed: Vec<NodeIndex>,
    /// Keeps track of whether to signal a new tick or actually begin a new tick.
    ///
    /// I.e. when `wait_until_next_call` is `true`, then [PrecedenceGraphError::NewTick] is returned,
    /// and when `wait_until_next_call` is `false` then the systems of the next tick are returned.
    wait_until_next_call: bool,
}

impl<'systems> Debug for PrecedenceGraph<'systems> {
    fn fmt(&self, f: &mut Formatter<'_>) -> std::fmt::Result {
        // Instead of printing the struct, format the DAG in dot-format and print that.
        // (so it can be viewed through tools like http://viz-js.com/)
        let dag = Dot::with_config(self.dag.graph(), &[Config::EdgeNoLabel]);
        Debug::fmt(&dag, f)
    }
}

impl<'systems> Display for PrecedenceGraph<'systems> {
    fn fmt(&self, f: &mut Formatter<'_>) -> std::fmt::Result {
        // Instead of printing the struct, format the DAG in dot-format and print that.
        // (so it can be viewed through tools like http://viz-js.com/)
        let dag = Dot::with_config(self.dag.graph(), &[Config::EdgeNoLabel]);
        Display::fmt(&dag, f)
    }
}

// PrecedenceGraph-equality should be based on whether the underlying DAGs are
// isomorphic or not - i.e. whether they're equivalently constructed but not necessarily
// exactly the same.
impl<'systems> PartialEq<Self> for PrecedenceGraph<'systems> {
    fn eq(&self, other: &Self) -> bool {
        let node_match = |a: &Sys<'systems>, b: &Sys<'systems>| a == b;
        let edge_match = |a: &i32, b: &i32| a == b;
        daggy::petgraph::algo::is_isomorphic_matching(
            &self.dag.graph(),
            &other.dag.graph(),
            node_match,
            edge_match,
        )
    }
}

impl<'systems> Schedule<'systems> for PrecedenceGraph<'systems> {
    #[instrument]
    #[cfg_attr(feature = "profile", inline(never))]
    fn generate(systems: &'systems [Box<dyn System>]) -> ScheduleResult<Self> {
        let mut dag = Dag::new();

        for system in systems.iter().map(|system| system.as_ref()) {
            let node = dag.add_node(system);

            // Find nodes which current system must run _after_ (i.e. current has dependency on).
            let should_run_after = find_nodes(&dag, node, system, Precedence::After);
            for dependent_on in should_run_after {
                dag.add_edge(node, dependent_on, 0)
                    .map_err(|_| convert_cycle_error(&dag, systems, system, dependent_on))?;
            }

            // Find nodes which current system must run _before_ (i.e. have a dependency on current).
            let should_run_before = find_nodes(&dag, node, system, Precedence::Before);
            for dependency_of in should_run_before {
                match dag.add_edge(dependency_of, node, 0) {
                    Ok(_) => {}
                    Err(WouldCycle(_)) => {
                        dag.add_edge(node, dependency_of, 0)
                            .expect("cycle is an impossibility when having changed edge direction");
                    }
                }
            }
        }

        dag = reduce_makespan(dag);

        Ok(Self {
            dag,
            ..Self::default()
        })
    }

    fn currently_executable_systems_with_reaction(
        &mut self,
        new_tick_reaction: NewTickReaction,
    ) -> ScheduleResult<Vec<SystemExecutionGuard<'systems>>> {
        self.get_next_systems_to_run(new_tick_reaction)
            .map_err(into_next_systems_error)
    }
}

fn into_next_systems_error(internal_error: PrecedenceGraphError) -> ScheduleError {
    match internal_error {
        PrecedenceGraphError::NewTick => ScheduleError::NewTick,
        other_error => ScheduleError::NextSystems(Box::new(other_error)),
    }
}

fn reduce_makespan(dag: SysDag) -> SysDag {
    // Convert from daggy dag to petgraph graph to gain access to neighbors_undirected().
    let graph = dag.graph();

    let mut min_dag: SysDag = Dag::new();
    // New dag is created to avoid cycle errors while adjusting edge directions
    for system in graph.node_weights() {
        min_dag.add_node(*system);
    }

    // Modify direction of edges to always point from node with less neighbors,
    // to a node with more neighbors

    for edge in graph.edge_references() {
        let start_id = edge.source();
        let end_id = edge.target();
        let start_conflicts = graph.neighbors_undirected(start_id).count();
        let end_conflicts = graph.neighbors_undirected(end_id).count();
        let (source, target) = if start_conflicts > end_conflicts {
            (end_id, start_id)
        } else {
            (start_id, end_id)
        };
        min_dag.update_edge(source, target, 0).expect(
            "Cycle should never be created when adjusting edge direction.
                    This is meant to be an impossibility and if it occurs, the makespan
                    minimization algorithm is completely broken since it no longer mirrors
                    all edges of the non-minimized dag.",
        );
    }
    min_dag
}

impl<'systems> PrecedenceGraph<'systems> {
    /// Blocks until enough pending systems have executed that
    /// at least one new system is able to execute.
    #[instrument(skip(self))]
    #[cfg_attr(feature = "profile", inline(never))]
    fn get_next_systems_to_run(
        &mut self,
        new_tick_reaction: NewTickReaction,
    ) -> PrecedenceGraphResult<Vec<SystemExecutionGuard<'systems>>> {
        // Need to loop because a pending system which is completed is not necessarily
        // enough to free up later systems to run. There might be multiple pending systems
        // which need to all complete before any other systems can run.
        loop {
            let all_systems_have_executed =
                self.already_executed.len() == self.dag.node_count() && self.pending.is_empty();
            let no_systems_have_executed =
                self.already_executed.is_empty() && self.pending.is_empty();
            let new_frame_started = all_systems_have_executed || no_systems_have_executed;

            if new_frame_started {
                let should_return_new_tick_systems = (new_tick_reaction
                    == NewTickReaction::ReturnError
                    && !self.wait_until_next_call)
                    || new_tick_reaction == NewTickReaction::ReturnNewTick;

                return if should_return_new_tick_systems {
                    #[cfg(feature = "profile")]
                    tracy_client::frame_mark();

                    // Since a new tick is beginning now, don't let the next tick begin
                    // until PrecedenceGraphError::NewTick has been returned once.
                    // (this is only respected if `new_tick_reaction == ReturnError`)
                    self.wait_until_next_call = true;

                    self.already_executed.clear();
                    self.pending.clear();
                    let initial_nodes = initial_systems(&self.dag);
                    Ok(self.dispatch_systems(initial_nodes))
                } else if !should_return_new_tick_systems {
                    // Since we're now signaling that a new tick is about to begin,
                    // the next time this function is called the next tick should begin.
                    self.wait_until_next_call = false;

                    Err(PrecedenceGraphError::NewTick)
                } else {
                    unreachable!("Above clauses are exhaustive")
                };
            } else if !self.pending.is_empty() {
                // Need to wait for systems to complete...
                let (completed_system_node, completed_system_index) =
                    self.wait_for_pending_completion()?;

                self.already_executed.push(completed_system_node);

                // Before removing executed system from 'pending', check if its execution
                // freed up any later systems to now execute...
                let systems_without_pending_dependencies =
                    self.find_systems_without_pending_dependencies();

                drop(self.pending.remove(completed_system_index));

                if !systems_without_pending_dependencies.is_empty() {
                    return Ok(self.dispatch_systems(systems_without_pending_dependencies));
                }
            } else {
                return Err(Deadlock);
            }
        }
    }

    /// Blocks until any pending system has reported completion.
    fn wait_for_pending_completion(&self) -> PrecedenceGraphResult<(NodeIndex, usize)> {
        let mut wait_for_pending_system_completion = Select::new();
        for (pending_system_receiver, _) in &self.pending {
            wait_for_pending_system_completion.recv(pending_system_receiver);
        }

        let system_completion = wait_for_pending_system_completion.select();
        let completed_system_index = system_completion.index();

        if let Some((completed_system_receiver, completed_system_node)) =
            self.pending.get(completed_system_index)
        {
            // Clone index so lifetime of immutable borrow of self.pending is shortened.
            let completed_system_node = *completed_system_node;

            // Need to complete the selected operation...
            let result = system_completion.recv(completed_system_receiver);
            match result {
                // `RecvError` means channel is disconnected (i.e. dropped), which is the expected
                // way to signal that a system has finished execution.
                Err(RecvError) => Ok((completed_system_node, completed_system_index)),
                other => Err(IncorrectSystemCompletionMessage(other)),
            }
        } else {
            Err(PendingSystemIndexNotFound(completed_system_index))
        }
    }

    fn find_systems_without_pending_dependencies(&self) -> Vec<NodeIndex> {
        self.pending
            .iter()
            .flat_map(|&(_, node)| self.dag.neighbors(node))
            .unique()
            .filter(|&neighbor| {
                // Look at each system that depends on this one, and only if they have all
                // already executed include this one.
                visit::Reversed(&self.dag)
                    .neighbors(neighbor)
                    .all(|prerequisite| self.already_executed.contains(&prerequisite))
            })
            .collect()
    }

    /// To 'dispatch' a system means in this context to prepare it for being given out to an executor.
    fn dispatch_systems(
        &mut self,
        nodes: impl IntoIterator<Item = NodeIndex> + Clone,
    ) -> Vec<SystemExecutionGuard<'systems>> {
        let systems = nodes_to_systems(&self.dag, nodes.clone());
        let (guards, receivers): (Vec<_>, Vec<_>) = systems
            .into_iter()
            .map(|system| SystemExecutionGuard::create(system))
            .unzip();

        for (system_node, receiver) in nodes.into_iter().zip(receivers.into_iter()) {
            self.pending.push((receiver, system_node));
        }

        #[cfg(feature = "profile")]
        tracy_client::secondary_frame_mark!("batch");

        guards
    }
}

fn convert_cycle_error(
    dag: &Dag<&dyn System, i32>,
    systems: &[Box<dyn System>],
    system: &dyn System,
    dependent_on: NodeIndex,
) -> ScheduleError {
    let other = dag
        .node_weight(dependent_on)
        .expect("Node should exist since its index was just fetched from the graph");
    let systems = format!("systems = {systems:#?}");
    ScheduleError::Generation(
        systems,
        Box::new(Dependency {
            from: system.name().to_string(),
            to: other.name().to_string(),
            graph: format!("{dag:?}"),
        }),
    )
}

fn find_nodes(
    dag: &SysDag,
    of_node: NodeIndex,
    system: Sys,
    precedence: Precedence,
) -> Vec<NodeIndex> {
    let mut found_nodes = vec![];

    for other_node_index in dag.graph().node_indices() {
        if other_node_index == of_node {
            continue;
        }

        let &other_system = dag
            .node_weight(other_node_index)
            .expect("Node should exist since its index was just fetched from the graph");

        if system.precedence_to(other_system) == precedence {
            found_nodes.push(other_node_index);
        }
    }

    found_nodes
}

/// Finds systems in DAG without any incoming dependencies, i.e. systems that can run initially.
fn initial_systems(dag: &SysDag) -> Vec<NodeIndex> {
    let initial_nodes = dag
        .node_identifiers()
        .filter(|&node| dag.neighbors_directed(node, Incoming).next().is_none());
    initial_nodes.collect()
}

fn nodes_to_systems<'systems>(
    dag: &SysDag<'systems>,
    nodes: impl IntoIterator<Item = NodeIndex>,
) -> Vec<Sys<'systems>> {
    nodes
        .into_iter()
        .filter_map(|node| dag.node_weight(node))
        .copied()
        .collect()
}

#[cfg(test)]
mod tests {
    use super::*;
    use crate::precedence::find_overlapping_component_accesses;
    use crossbeam::channel::Sender;
    use ecs::systems::{ComponentAccessDescriptor, IntoSystem, Read, Write};
    use itertools::Itertools;
    use ntest::timeout;
    use proptest::prop_assume;
    use std::thread;
    use std::time::Duration;
    use test_log::test;
    use test_strategy::proptest;
    use test_utils::{
        arb_systems, into_system, read_a, read_a_write_b, read_a_write_c, read_ab, read_b,
        read_b_write_a, read_c, read_c_write_b, write_a, write_ab, write_b,
    };

    // Easily convert from a DAG to a PrecedenceGraph, just for simpler tests.
    impl<'a> From<SysDag<'a>> for PrecedenceGraph<'a> {
        fn from(dag: SysDag<'a>) -> Self {
            Self {
                dag,
                ..Self::default()
            }
        }
    }

    #[proptest]
    fn precedence_graphs_are_equal_if_isomorphic(
        #[strategy(arb_systems(3, 3))] systems: Vec<Box<dyn System>>,
    ) {
        prop_assume!(systems.len() == 3);

        let mut a = PrecedenceGraph::default();
        let a_node0 = a.dag.add_node(systems[0].as_ref());
        let a_node1 = a.dag.add_node(systems[1].as_ref());
        let a_node2 = a.dag.add_node(systems[2].as_ref());
        a.dag
            .add_edges([(a_node0, a_node1, 0), (a_node0, a_node2, 0)])
            .unwrap();

        let mut b = PrecedenceGraph::default();
        let b_node0 = b.dag.add_node(systems[0].as_ref());
        let b_node1 = b.dag.add_node(systems[1].as_ref());
        let b_node2 = b.dag.add_node(systems[2].as_ref());
        // Same edges as a but added in reverse order.
        b.dag
            .add_edges([(b_node0, b_node2, 0), (b_node0, b_node1, 0)])
            .unwrap();

        // When comparing the raw contents (i.e. exact same order of edges and same indices of nodes)
        // they should not be equal, since edges were added in different orders.
        let a_dot = format!("{a:?}");
        let b_dot = format!("{b:?}");
        assert_ne!(a_dot, b_dot);

        // But they are isomorphic.
        assert_eq!(a, b);
    }

    macro_rules! assert_schedule_eq {
        ($a:expr, $b:expr) => {
            assert!(
                $a == $b,
                "\n\n{}  =\n{:?}\n{} =\n{:?}\n\n",
                stringify!($a),
                $a,
                stringify!($b),
                $b,
            )
        };
    }

    #[test]
    fn schedule_does_not_connect_independent_systems() {
        let systems = [into_system(read_a), into_system(read_b)];
        let mut expected_dag: SysDag = Dag::new();
        expected_dag.add_node(systems[0].as_ref());
        expected_dag.add_node(systems[1].as_ref());

        let actual_schedule = PrecedenceGraph::generate(&systems).unwrap();

        let expected_schedule: PrecedenceGraph = expected_dag.into();
        assert_schedule_eq!(expected_schedule, actual_schedule);
    }

    #[test]
    fn schedule_represents_component_dependencies_as_edges() {
        let systems = [
            into_system(read_a),
            into_system(write_a),
            into_system(read_b),
            into_system(write_b),
        ];
        let mut expected_dag: SysDag = Dag::new();
        let read_a = expected_dag.add_node(systems[0].as_ref());
        let write_a = expected_dag.add_node(systems[1].as_ref());
        expected_dag.add_edge(read_a, write_a, 0).unwrap();
        let read_b = expected_dag.add_node(systems[2].as_ref());
        let write_b = expected_dag.add_node(systems[3].as_ref());
        expected_dag.add_edge(read_b, write_b, 0).unwrap();

        let actual_schedule = PrecedenceGraph::generate(&systems).unwrap();

        let expected_schedule: PrecedenceGraph = expected_dag.into();
        assert_schedule_eq!(expected_schedule, actual_schedule);
    }

    #[test]
    fn schedule_allows_multiple_reads_to_run_simultaneously() {
        let systems = [
            into_system(read_a),
            into_system(read_a),
            into_system(write_a),
        ];
        let mut expected_dag: SysDag = Dag::new();
        let read_a0 = expected_dag.add_node(systems[0].as_ref());
        let read_a1 = expected_dag.add_node(systems[1].as_ref());
        let write_a = expected_dag.add_node(systems[2].as_ref());
        expected_dag.add_edge(read_a0, write_a, 0).unwrap();
        expected_dag.add_edge(read_a1, write_a, 0).unwrap();

        let actual_schedule = PrecedenceGraph::generate(&systems).unwrap();

        let expected_schedule: PrecedenceGraph = expected_dag.into();
        assert_schedule_eq!(expected_schedule, actual_schedule);
    }

    #[test]
    fn schedule_ignores_non_overlapping_components() {
        let systems = [
            into_system(read_a),
            into_system(read_a_write_c),
            into_system(read_b_write_a),
        ];
        let mut expected_dag: SysDag = Dag::new();
        let read_node0 = expected_dag.add_node(systems[0].as_ref());
        let read_node1 = expected_dag.add_node(systems[1].as_ref());
        let write_node = expected_dag.add_node(systems[2].as_ref());
        expected_dag.add_edge(read_node0, write_node, 0).unwrap();
        expected_dag.add_edge(read_node1, write_node, 0).unwrap();

        let actual_schedule = PrecedenceGraph::generate(&systems).unwrap();

        let expected_schedule: PrecedenceGraph = expected_dag.into();

        assert_schedule_eq!(expected_schedule, actual_schedule);
    }

    #[test]
    fn schedule_places_multiple_writes_in_sequence() {
        let systems = [
            into_system(read_a),
            into_system(write_a),
            into_system(write_a),
        ];
        let mut expected_dag: SysDag = Dag::new();
        let read_node = expected_dag.add_node(systems[0].as_ref());
        let write_node0 = expected_dag.add_node(systems[1].as_ref());
        let write_node1 = expected_dag.add_node(systems[2].as_ref());
        expected_dag.add_edge(write_node1, write_node0, 0).unwrap();
        expected_dag.add_edge(read_node, write_node1, 0).unwrap();
        expected_dag.add_edge(read_node, write_node0, 0).unwrap();

        let actual_schedule = PrecedenceGraph::generate(&systems).unwrap();

        let expected_schedule: PrecedenceGraph = expected_dag.into();

        assert_schedule_eq!(expected_schedule, actual_schedule);
    }

    #[test]
    fn schedule_avoids_cycle_when_systems_have_cyclic_dependencies() {
        // In this example, the first system reads from something the last system writes to,
        // the second system reads from something the third system writes to,
        // and the third system reads from something the first system writes to.
        //
        // read_a_write_c -depends on-> read_b_write_a -depends on-> read_c_write_b
        let systems = [
            into_system(read_a_write_c),
            into_system(read_b_write_a),
            into_system(read_c_write_b),
        ];

        PrecedenceGraph::generate(&systems).unwrap();
    }

    #[test]
    fn schedule_allows_concurrent_component_writes_to_separate_components() {
        let systems = [
            into_system(write_a),
            into_system(read_a),
            into_system(write_b),
            into_system(read_b),
        ];
        let mut expected_dag: SysDag = Dag::new();
        let write_node0 = expected_dag.add_node(systems[0].as_ref());
        let read_node0 = expected_dag.add_node(systems[1].as_ref());
        let write_node1 = expected_dag.add_node(systems[2].as_ref());
        let read_node1 = expected_dag.add_node(systems[3].as_ref());
        expected_dag.add_edge(read_node0, write_node0, 0).unwrap();
        expected_dag.add_edge(read_node1, write_node1, 0).unwrap();

        let actual_schedule = PrecedenceGraph::generate(&systems).unwrap();

        let expected_schedule: PrecedenceGraph = expected_dag.into();

        assert_schedule_eq!(expected_schedule, actual_schedule);
    }

    #[test]
    fn preserves_precedence_in_multi_layer_schedule() {
        let systems = [
            into_system(write_ab),
            into_system(write_b),
            into_system(write_a),
            into_system(read_b),
            into_system(read_a),
            into_system(read_a_write_c),
            into_system(read_c),
        ];
        let mut expected_dag: SysDag = Dag::new();
        let write_ab = expected_dag.add_node(systems[0].as_ref());
        let write_b = expected_dag.add_node(systems[1].as_ref());
        let write_a = expected_dag.add_node(systems[2].as_ref());
        let read_b = expected_dag.add_node(systems[3].as_ref());
        let read_a = expected_dag.add_node(systems[4].as_ref());
        let read_a_write_c = expected_dag.add_node(systems[5].as_ref());
        let read_c = expected_dag.add_node(systems[6].as_ref());
        // "Layer" 1 (all except read_c_system depend on write_ab_system)
        expected_dag.add_edge(write_b, write_ab, 0).unwrap();
        expected_dag.add_edge(write_a, write_ab, 0).unwrap();
        expected_dag.add_edge(read_b, write_ab, 0).unwrap();
        expected_dag.add_edge(read_a, write_ab, 0).unwrap();
        expected_dag.add_edge(read_a_write_c, write_ab, 0).unwrap();
        // "Layer" 2
        expected_dag.add_edge(read_b, write_b, 0).unwrap();
        expected_dag.add_edge(read_a, write_a, 0).unwrap();
        expected_dag.add_edge(read_a_write_c, write_a, 0).unwrap();
        // "Layer" 3
        expected_dag.add_edge(read_c, read_a_write_c, 0).unwrap();

        let actual_schedule = PrecedenceGraph::generate(&systems).unwrap();

        let expected_schedule: PrecedenceGraph = expected_dag.into();

        assert_schedule_eq!(expected_schedule, actual_schedule);
    }

    #[test]
    fn multiple_writes_are_placed_in_sequence_for_multicomponent_systems() {
        let systems = [
            into_system(read_ab),
            into_system(write_ab),
            into_system(read_b_write_a),
        ];
        let mut expected_dag: SysDag = Dag::new();
        let read_ab = expected_dag.add_node(systems[0].as_ref());
        let write_ab = expected_dag.add_node(systems[1].as_ref());
        let read_b_write_a = expected_dag.add_node(systems[2].as_ref());
        expected_dag.add_edge(read_ab, write_ab, 0).unwrap();
        expected_dag.add_edge(read_b_write_a, write_ab, 0).unwrap();
        expected_dag.add_edge(read_ab, read_b_write_a, 0).unwrap();

        let actual_schedule = PrecedenceGraph::generate(&systems).unwrap();

        let expected_schedule: PrecedenceGraph = expected_dag.into();

        assert_schedule_eq!(expected_schedule, actual_schedule);
    }

    #[test]
    fn prevents_deadlock_by_scheduling_deadlocking_accesses_sequentially() {
        let systems = [into_system(read_a_write_b), into_system(read_b_write_a)];
        let mut expected_dag: SysDag = Dag::new();
        let read_a_write_b = expected_dag.add_node(systems[0].as_ref());
        let read_b_write_a = expected_dag.add_node(systems[1].as_ref());
        expected_dag
            .add_edge(read_b_write_a, read_a_write_b, 0)
            .unwrap();

        let actual_schedule = PrecedenceGraph::generate(&systems).unwrap();

        let expected_schedule: PrecedenceGraph = expected_dag.into();

        assert_schedule_eq!(expected_schedule, actual_schedule);
    }

    #[test]
    fn schedule_reorders_systems_to_reduce_makespan() {
        let systems = [
            into_system(write_a),
            into_system(write_ab),
            into_system(write_b),
        ];
        let mut expected_dag: SysDag = Dag::new();
        let write_a = expected_dag.add_node(systems[0].as_ref());
        let write_ab = expected_dag.add_node(systems[1].as_ref());
        let write_b = expected_dag.add_node(systems[2].as_ref());
        expected_dag.add_edge(write_a, write_ab, 0).unwrap();
        expected_dag.add_edge(write_b, write_ab, 0).unwrap();

        let actual_schedule = PrecedenceGraph::generate(&systems).unwrap();

        let expected_schedule: PrecedenceGraph = expected_dag.into();

        assert_schedule_eq!(expected_schedule, actual_schedule);
    }

    #[proptest]
    #[timeout(1000)]
    fn currently_executable_systems_walk_through_all_systems_once_completed(
        #[strategy(arb_systems(1, 10))] systems: Vec<Box<dyn System>>,
    ) {
        let mut schedule = PrecedenceGraph::generate(&systems).unwrap();
        let systems: Vec<_> = systems.iter().map(|system| system.as_ref()).collect();
        let mut already_executed = vec![];

        // Until all systems have executed once.
        while !systems
            .iter()
            .all(|system| already_executed.contains(system))
        {
            let currently_executable = schedule.currently_executable_systems().unwrap();
            let (current_systems, current_guards): (Vec<_>, Vec<_>) = currently_executable
                .into_iter()
                .map(|guard| (guard.system, guard.finished_sender))
                .unzip();

            current_systems
                .into_iter()
                .for_each(|system| already_executed.push(system));

            // Simulate systems getting executed by simply dropping the guards.
            drop(current_guards);
        }
    }

    #[proptest]
    #[timeout(1000)]
    fn currently_executable_systems_does_not_contain_concurrent_writes_to_same_component(
        #[strategy(arb_systems(1, 10))] systems: Vec<Box<dyn System>>,
    ) {
        let schedule = PrecedenceGraph::generate(&systems).unwrap();
        let systems: Vec<_> = systems.iter().map(|system| system.as_ref()).collect();

        let no_concurrent_writes_to_same_component = |concurrent_systems: &[&dyn System]| {
            assert_no_concurrent_writes_to_same_component(concurrent_systems);
        };

        execute_schedule_until_all_systems_execute_once(
            schedule,
            systems.len(),
            no_concurrent_writes_to_same_component,
        );
    }

    fn assert_no_concurrent_writes_to_same_component(systems: &[Sys]) {
        for (&system, &other) in systems
            .iter()
            .cartesian_product(systems.iter())
            .filter(|(a, b)| a != b)
        {
            let component_accesses = find_overlapping_component_accesses(system, other);
            let both_write = |(a, b): (ComponentAccessDescriptor, ComponentAccessDescriptor)| {
                a.is_write() && b.is_write()
            };

            for component_access in component_accesses {
                let component_name = component_access.0.name().to_owned();
                let both_write = both_write(component_access);
                assert!(
                    !both_write,
<<<<<<< HEAD
                    "system `{system}` and system `{other}` should not both write to component `{component_name}`"
=======
                    "system {system} and system {other} should not both write to component {component_name}"
>>>>>>> 5b5b4d81
                );
            }
        }
    }

    fn execute_schedule_until_all_systems_execute_once(
        mut schedule: PrecedenceGraph,
        system_count: usize,
        assertion_on_concurrent_systems: impl Fn(&[&dyn System]),
    ) {
        let mut execution_count = 0;

        while execution_count < system_count {
            let currently_executable = schedule.currently_executable_systems().unwrap();
            let (current_systems, current_guards): (Vec<_>, Vec<_>) = currently_executable
                .into_iter()
                .map(|guard| (guard.system, guard.finished_sender))
                .unzip();

            assertion_on_concurrent_systems(&current_systems);

            execution_count += current_systems.len();

            // Simulate systems getting executed by simply dropping the guards.
            drop(current_guards);
        }
    }

    #[proptest]
    #[timeout(1000)]
    fn currently_executable_systems_does_not_contain_concurrent_reads_and_writes_to_same_component(
        #[strategy(arb_systems(1, 10))] systems: Vec<Box<dyn System>>,
    ) {
        let schedule = PrecedenceGraph::generate(&systems).unwrap();
        let systems: Vec<_> = systems.iter().map(|system| system.as_ref()).collect();

        let no_concurrent_reads_and_writes_to_same_component =
            |concurrent_systems: &[&dyn System]| {
                assert_no_concurrent_reads_and_writes_to_same_component(concurrent_systems);
            };

        execute_schedule_until_all_systems_execute_once(
            schedule,
            systems.len(),
            no_concurrent_reads_and_writes_to_same_component,
        );
    }

    fn assert_no_concurrent_reads_and_writes_to_same_component(systems: &[Sys]) {
        for (&system, &other) in systems
            .iter()
            .cartesian_product(systems.iter())
            .filter(|(a, b)| a != b)
        {
            let component_accesses = find_overlapping_component_accesses(system, other);
            let reads_and_writes =
                |(a, b): (ComponentAccessDescriptor, ComponentAccessDescriptor)| {
                    a.is_read() && b.is_write() || a.is_write() && b.is_read()
                };

            for component_access in component_accesses {
                let component_name = component_access.0.name().to_owned();
                let reads_and_writes = reads_and_writes(component_access);
                assert!(
                    !reads_and_writes,
<<<<<<< HEAD
                    "system `{system}` and system `{other}` should not have reads and writes to component `{component_name}`"
=======
                    "system {system} and system {other} should not have reads and writes to component {component_name}"
>>>>>>> 5b5b4d81
                );
            }
        }
    }

    fn strip_execution_guards<'systems>(
        guarded_systems: impl IntoIterator<Item = SystemExecutionGuard<'systems>>,
    ) -> Vec<Sys<'systems>> {
        guarded_systems
            .into_iter()
            .map(|guard| guard.system)
            .collect()
    }

    fn extract_guards<'systems>(
        guarded_systems: impl IntoIterator<Item = SystemExecutionGuard<'systems>>,
    ) -> (Vec<Sys<'systems>>, Vec<Sender<()>>) {
        guarded_systems
            .into_iter()
            .map(|guard| (guard.system, guard.finished_sender))
            .unzip()
    }

    #[test]
    #[timeout(1000)]
    fn dag_execution_traversal_begins_with_systems_without_preceding_systems() {
        let systems = [
            into_system(write_ab),
            into_system(write_b),
            into_system(write_a),
            into_system(read_b),
            into_system(read_a),
            into_system(read_a_write_c),
            into_system(read_c),
        ];
        let mut schedule = PrecedenceGraph::generate(&systems).unwrap();

        let _write_ab_system = systems[0].as_ref();
        let _write_b_system = systems[1].as_ref();
        let _write_a_system = systems[2].as_ref();
        let read_b_system = systems[3].as_ref();
        let read_a_system = systems[4].as_ref();
        let _read_a_write_c_system = systems[5].as_ref();
        let read_c_system = systems[6].as_ref();
        let expected_first_batch = vec![read_b_system, read_a_system, read_c_system];

        let first_batch = schedule.currently_executable_systems().unwrap();

        assert_eq!(expected_first_batch, strip_execution_guards(first_batch));
    }

    #[test]
    #[timeout(1000)]
    fn dag_execution_traversal_gives_entire_layers_of_executable_systems() {
        let systems = [
            into_system(write_ab),
            into_system(write_b),
            into_system(write_a),
            into_system(read_b),
            into_system(read_a),
            into_system(read_a_write_c),
            into_system(read_c),
        ];
        let mut schedule = PrecedenceGraph::generate(&systems).unwrap();

        let write_ab_system = systems[0].as_ref();
        let write_b_system = systems[1].as_ref();
        let write_a_system = systems[2].as_ref();
        let _read_b_system = systems[3].as_ref();
        let _read_a_system = systems[4].as_ref();
        let read_a_write_c_system = systems[5].as_ref();
        let _read_c_system = systems[6].as_ref();
        let expected_second_batch = vec![read_a_write_c_system];
        let expected_third_batch = vec![write_a_system];
        let expected_fourth_batch = vec![write_b_system];
        let expected_final_batch = vec![write_ab_system];

        drop(schedule.currently_executable_systems());
        let (second_batch, _) = extract_guards(schedule.currently_executable_systems().unwrap());
        let (third_batch, _) = extract_guards(schedule.currently_executable_systems().unwrap());
        let (fourth_batch, _) = extract_guards(schedule.currently_executable_systems().unwrap());
        let (final_batch, _) = extract_guards(schedule.currently_executable_systems().unwrap());

        assert_eq!(expected_second_batch, second_batch, "second batch");
        assert_eq!(expected_third_batch, third_batch, "third batch");
        assert_eq!(expected_fourth_batch, fourth_batch, "fourth batch");
        assert_eq!(expected_final_batch, final_batch, "final batch");
    }

    #[test]
    #[timeout(1000)]
    fn initial_system_that_never_completes_does_not_slow_down_other_systems() {
        let systems = [
            into_system(write_ab),
            into_system(write_b),
            into_system(write_a),
            into_system(read_b),
            into_system(read_a),
            into_system(read_a_write_c),
            into_system(read_c),
        ];
        let mut schedule = PrecedenceGraph::generate(&systems).unwrap();

        let write_ab = systems[0].as_ref();
        let write_b = systems[1].as_ref();
        let write_a = systems[2].as_ref();
        let read_b = systems[3].as_ref();
        let read_a = systems[4].as_ref();
        let read_a_write_c = systems[5].as_ref();
        let read_c = systems[6].as_ref();
        let (first_batch, mut first_guards) =
            extract_guards(schedule.currently_executable_systems().unwrap());
        // Drop all guards except for read_b, to simulate all of them completing except for read_b.
        let index_of_read_b = first_batch
            .into_iter()
            .find_position(|&system| system == read_b)
            .unwrap()
            .0;
        let _read_b_guard = first_guards.remove(index_of_read_b);
        drop(first_guards);

        let should_execute_without_read_b = [read_a, read_c, read_a_write_c, write_a];
        let mut have_executed = vec![read_a, read_c];

        // Until those systems that should have executed.
        while !should_execute_without_read_b
            .iter()
            .all(|system| have_executed.contains(system))
        {
            let (mut batch, _) = extract_guards(schedule.currently_executable_systems().unwrap());
            have_executed.append(&mut batch);
        }

        assert!(!have_executed.contains(&write_b));
        assert!(!have_executed.contains(&write_ab));
    }

    #[test]
    #[timeout(1000)]
    fn dag_execution_repeats_once_fully_executed() {
        let systems = [into_system(read_a), into_system(write_a)];
        let mut schedule = PrecedenceGraph::generate(&systems).unwrap();

        let read_a = systems[0].as_ref();
        let write_a = systems[1].as_ref();

        let (first_batch, _) = extract_guards(schedule.currently_executable_systems().unwrap());
        let (second_batch, _) = extract_guards(schedule.currently_executable_systems().unwrap());
        let (third_batch, _) = extract_guards(schedule.currently_executable_systems().unwrap());

        assert_eq!(vec![read_a], first_batch);
        assert_eq!(vec![write_a], second_batch);
        assert_eq!(vec![read_a], third_batch);
    }

    #[test]
    #[timeout(1000)]
    fn dag_execution_remains_same_during_several_loops() {
        let systems = [
            into_system(read_ab),
            into_system(read_a),
            into_system(read_a_write_b),
            into_system(write_ab),
        ];
        let mut schedule = PrecedenceGraph::generate(&systems).unwrap();

        let read_ab = systems[0].as_ref();
        let read_a = systems[1].as_ref();
        let read_a_write_b = systems[2].as_ref();
        let write_ab = systems[3].as_ref();

        for _ in 0..3 {
            let (first_batch, _) = extract_guards(schedule.currently_executable_systems().unwrap());
            let (second_batch, _) =
                extract_guards(schedule.currently_executable_systems().unwrap());
            let (third_batch, _) = extract_guards(schedule.currently_executable_systems().unwrap());

            assert_eq!(vec![read_ab, read_a], first_batch);
            assert_eq!(vec![read_a_write_b], second_batch);
            assert_eq!(vec![write_ab], third_batch);
        }
    }

    #[test]
    #[timeout(1000)]
    fn multiple_writes_are_executed_in_sequence_for_multicomponent_systems() {
        let systems = [
            into_system(read_ab),
            into_system(write_ab),
            into_system(read_a_write_b),
        ];
        let mut schedule = PrecedenceGraph::generate(&systems).unwrap();

        let read_ab = systems[0].as_ref();
        let write_ab = systems[1].as_ref();
        let read_a_write_b = systems[2].as_ref();

        let (first_batch, _) = extract_guards(schedule.currently_executable_systems().unwrap());
        let (second_batch, _) = extract_guards(schedule.currently_executable_systems().unwrap());
        let (third_batch, _) = extract_guards(schedule.currently_executable_systems().unwrap());

        assert_eq!(vec![read_ab], first_batch);
        assert_eq!(vec![read_a_write_b], second_batch);
        assert_eq!(vec![write_ab], third_batch);
    }

    #[test]
    #[timeout(1000)]
    fn tick_barrier_prevents_fast_system_from_executing_more_times_per_frame_than_slow_system() {
        let systems = [into_system(read_a), into_system(read_b)];
        let mut schedule = PrecedenceGraph::generate(&systems).unwrap();

        let read_a = systems[0].as_ref();
        let read_b = systems[1].as_ref();

        let (first_tick, mut first_guards) =
            extract_guards(schedule.currently_executable_systems().unwrap());
        // Only `read_a` finishes execution immediately.
        drop(first_guards.remove(0));
        // `read_b` finishes execution a while later.
        let later_execution_thread = thread::spawn(move || {
            thread::sleep(Duration::from_nanos(10));
            drop(first_guards.remove(0));
        });

        // This should block until `read_b` finishes, since it's the last system in the tick.
        let (second_batch, _) = extract_guards(schedule.currently_executable_systems().unwrap());

        assert_eq!(vec![read_a, read_b], first_tick);
        // If the schedule allowed `read_a` to run multiple times per tick, then the following
        // batches would only be `read_a` over and over again until `read_b` finishes.
        assert_ne!(vec![read_a], second_batch);
        assert_eq!(vec![read_a, read_b], second_batch);
        later_execution_thread.join().unwrap();
    }

    #[derive(Debug)]
    struct Acceleration;
    #[derive(Debug)]
    struct Position;
    #[derive(Debug)]
    struct Velocity;

    #[test]
    #[timeout(1000)]
    fn executes_n_body_systems_without_concurrent_reads_and_writes_to_same_component() {
        fn acceleration(_: Read<Acceleration>, _: Write<Velocity>) {}
        fn gravity(_: Write<Acceleration>, _: Read<Position>) {}
        fn movement(_: Read<Velocity>, _: Write<Position>) {}

        let systems: [Box<dyn System>; 3] = [
            Box::new(acceleration.into_system()),
            Box::new(gravity.into_system()),
            Box::new(movement.into_system()),
        ];

        let schedule = PrecedenceGraph::generate(&systems).unwrap();
        let systems: Vec<_> = systems.iter().map(|system| system.as_ref()).collect();

        let no_concurrent_reads_and_writes_to_same_component =
            |concurrent_systems: &[&dyn System]| {
                assert_no_concurrent_reads_and_writes_to_same_component(concurrent_systems);
            };

        execute_schedule_until_all_systems_execute_once(
            schedule,
            systems.len(),
            no_concurrent_reads_and_writes_to_same_component,
        );
    }
}<|MERGE_RESOLUTION|>--- conflicted
+++ resolved
@@ -770,11 +770,7 @@
                 let both_write = both_write(component_access);
                 assert!(
                     !both_write,
-<<<<<<< HEAD
-                    "system `{system}` and system `{other}` should not both write to component `{component_name}`"
-=======
                     "system {system} and system {other} should not both write to component {component_name}"
->>>>>>> 5b5b4d81
                 );
             }
         }
@@ -840,11 +836,7 @@
                 let reads_and_writes = reads_and_writes(component_access);
                 assert!(
                     !reads_and_writes,
-<<<<<<< HEAD
-                    "system `{system}` and system `{other}` should not have reads and writes to component `{component_name}`"
-=======
                     "system {system} and system {other} should not have reads and writes to component {component_name}"
->>>>>>> 5b5b4d81
                 );
             }
         }
