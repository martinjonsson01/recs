--- conflicted
+++ resolved
@@ -1,9 +1,5 @@
-<<<<<<< HEAD
-use ecs::systems::iteration::ParallelIterable;
-=======
 use ecs::systems::command_buffers::{CommandBuffer, CommandReceiver};
-use ecs::systems::iteration::{SegmentIterable, SequentiallyIterable};
->>>>>>> cbd4f784
+use ecs::systems::iteration::{ParallelIterable, SequentiallyIterable};
 use ecs::systems::{ComponentAccessDescriptor, IntoSystem, Read, System, SystemParameters, Write};
 use proptest::collection::hash_set;
 use proptest::prop_compose;
@@ -86,11 +82,7 @@
         None
     }
 
-<<<<<<< HEAD
-    fn try_as_parallel_iterable(&self) -> Option<&dyn ParallelIterable> {
-=======
-    fn try_as_segment_iterable(&self) -> Option<Box<dyn SegmentIterable>> {
->>>>>>> cbd4f784
+    fn try_as_parallel_iterable(&self) -> Option<Box<dyn ParallelIterable>> {
         None
     }
 
